sudo: false
dist: trusty

language: python

addons:
  apt:
    packages:
    - socat
    - enchant
    - aspell
    - aspell-en

env:
  global:
<<<<<<< HEAD
  - REDIS_TAGS="2.6.17 2.8.22 3.0.7 3.2.8 4.0-rc2 streams" INSTALL_DIR=$HOME/redis PYPY_RELEASE="pypy-c-jit-91658-97ca3ac43c30-linux64"
=======
  - REDIS_TAGS="2.6.17 2.8.22 3.0.7 3.2.8 4.0.2" INSTALL_DIR=$HOME/redis
>>>>>>> 422605ec

python:
- "3.5"
- "3.6"

matrix:
  include:
  - python: "3.6"
    env: DOCS_SPELL_CHECK="y"
    install:
    - pip install -r docs/requirements.txt
    - pip install -e. -c tests/requirements.txt
    script:
    - make spelling
  - python: "pypy3.5-5.8.0"
    env: PYPY_RELEASE="pypy3-v5.9.0-linux64"
  - python: "3.6"
    env: UVLOOP="y"
  allow_failures:
  - env: UVLOOP="y"
  - python: "pypy3.5-5.8.0"

install:
- make -j ci-build-redis
- |
    if [ "$TRAVIS_PYTHON_VERSION" = "pypy3.5-5.8.0" ]; then
      wget -nv -c "https://bitbucket.org/pypy/pypy/downloads/$PYPY_RELEASE.tar.bz2" -O - | tar -xjC $HOME
      export PYPY_VERSION="$($HOME/$PYPY_RELEASE/bin/pypy3 -V | grep PyPy | cut -d ' ' -f2)"
      $HOME/$PYPY_RELEASE/bin/pypy3 -m venv --clear $HOME/virtualenvs/pypy3
      $HOME/$PYPY_RELEASE/bin/pypy3 -m venv $HOME/virtualenvs/pypy3
      source $HOME/virtualenvs/pypy3/bin/activate
      python --version
      pip --version
    fi
- |
    if [ "$UVLOOP" = "y" ]; then
      export TEST_ARGS="$TEST_ARGS --uvloop"
      pip install uvloop
    fi;
- pip install codecov
- pip install -r tests/requirements.txt
- pip install -e .

script:
- make flake
- make ci-test
- make examples

cache: pip
before_cache:
  - rm -rf $HOME/.cache/pip/http  # drop tar.gz cache; keep only wheels
  - rm -f $HOME/.cache/pip/log/debug.log

after_script:
- codecov<|MERGE_RESOLUTION|>--- conflicted
+++ resolved
@@ -13,11 +13,7 @@
 
 env:
   global:
-<<<<<<< HEAD
-  - REDIS_TAGS="2.6.17 2.8.22 3.0.7 3.2.8 4.0-rc2 streams" INSTALL_DIR=$HOME/redis PYPY_RELEASE="pypy-c-jit-91658-97ca3ac43c30-linux64"
-=======
-  - REDIS_TAGS="2.6.17 2.8.22 3.0.7 3.2.8 4.0.2" INSTALL_DIR=$HOME/redis
->>>>>>> 422605ec
+  - REDIS_TAGS="2.6.17 2.8.22 3.0.7 3.2.8 4.0.2 streams" INSTALL_DIR=$HOME/redis
 
 python:
 - "3.5"
