__all__ = [
    'RedisError',
    'ProtocolError',
    'ReplyError',
    'MaxClientsError',
    'AuthError',
    'PipelineError',
    'MultiExecError',
    'WatchVariableError',
    'ChannelClosedError',
    'ConnectionClosedError',
    'ConnectionForcedCloseError',
    'PoolClosedError',
    'MasterNotFoundError',
    'SlaveNotFoundError',
    'ReadOnlyError',
    ]


class RedisError(Exception):
    """Base exception class for aioredis exceptions."""


class ProtocolError(RedisError):
    """Raised when protocol error occurs."""


class ReplyError(RedisError):
    """Raised for redis error replies (-ERR)."""

    MATCH_REPLY = None

    def __new__(cls, msg, *args):
        for klass in cls.__subclasses__():
            if msg and klass.MATCH_REPLY and msg.startswith(klass.MATCH_REPLY):
                return klass(msg, *args)
        return super().__new__(cls, msg, *args)


class MaxClientsError(ReplyError):
    """Raised for redis server when the maximum number of client has been
    reached."""

    MATCH_REPLY = "ERR max number of clients reached"


class AuthError(ReplyError):
    """Raised when authentication errors occurs."""

    MATCH_REPLY = ("NOAUTH ", "ERR invalid password")


class PipelineError(RedisError):
    """Raised if command within pipeline raised error."""

    def __init__(self, errors):
        super().__init__('{} errors:'.format(self.__class__.__name__), errors)


class MultiExecError(PipelineError):
    """Raised if command within MULTI/EXEC block caused error."""


class WatchVariableError(MultiExecError):
    """Raised if watched variable changed (EXEC returns None)."""


class ChannelClosedError(RedisError):
    """Raised when Pub/Sub channel is unsubscribed and messages queue is empty.
    """


class ReadOnlyError(RedisError):
    """Raised from slave when read-only mode is enabled"""


class MasterNotFoundError(RedisError):
    """Raised for sentinel master not found error."""


class SlaveNotFoundError(RedisError):
    """Raised for sentinel slave not found error."""


class MasterReplyError(RedisError):
    """Raised by sentinel client for master error replies."""


class SlaveReplyError(RedisError):
    """Raised by sentinel client for slave error replies."""


class ConnectionClosedError(RedisError):
<<<<<<< HEAD
    """Raised if connection to server was closed.
    """


class RedisClusterError(RedisError):
    """Cluster exception class for aioredis exceptions."""
=======
    """Raised if connection to server was closed."""


class ConnectionForcedCloseError(ConnectionClosedError):
    """Raised if connection was closed with .close() method."""


class PoolClosedError(RedisError):
    """Raised if pool is closed."""
>>>>>>> 89c33bae
<|MERGE_RESOLUTION|>--- conflicted
+++ resolved
@@ -91,14 +91,6 @@
 
 
 class ConnectionClosedError(RedisError):
-<<<<<<< HEAD
-    """Raised if connection to server was closed.
-    """
-
-
-class RedisClusterError(RedisError):
-    """Cluster exception class for aioredis exceptions."""
-=======
     """Raised if connection to server was closed."""
 
 
@@ -107,5 +99,4 @@
 
 
 class PoolClosedError(RedisError):
-    """Raised if pool is closed."""
->>>>>>> 89c33bae
+    """Raised if pool is closed."""