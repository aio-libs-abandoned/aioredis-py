from aioredis.client import Redis, StrictRedis
from aioredis.connection import (
    BlockingConnectionPool,
    Connection,
    ConnectionPool,
    SSLConnection,
    UnixDomainSocketConnection,
)
from aioredis.exceptions import (
    AuthenticationError,
    AuthenticationWrongNumberOfArgsError,
    BusyLoadingError,
    ChildDeadlockedError,
    ConnectionError,
    DataError,
    InvalidResponse,
    PubSubError,
    ReadOnlyError,
    RedisError,
    ResponseError,
    TimeoutError,
    WatchError,
)
from aioredis.utils import from_url


def int_or_str(value):
    try:
        return int(value)
    except ValueError:
        return value


<<<<<<< HEAD
__version__ = "3.0.0"
=======
__version__ = "2.0.1"
>>>>>>> 56d6b325
VERSION = tuple(map(int_or_str, __version__.split(".")))

__all__ = [
    "AuthenticationError",
    "AuthenticationWrongNumberOfArgsError",
    "BlockingConnectionPool",
    "BusyLoadingError",
    "ChildDeadlockedError",
    "Connection",
    "ConnectionError",
    "ConnectionPool",
    "DataError",
    "from_url",
    "InvalidResponse",
    "PubSubError",
    "ReadOnlyError",
    "Redis",
    "RedisError",
    "ResponseError",
    "SSLConnection",
    "StrictRedis",
    "TimeoutError",
    "UnixDomainSocketConnection",
    "WatchError",
]<|MERGE_RESOLUTION|>--- conflicted
+++ resolved
@@ -31,11 +31,7 @@
         return value
 
 
-<<<<<<< HEAD
-__version__ = "3.0.0"
-=======
-__version__ = "2.0.1"
->>>>>>> 56d6b325
+__version__ = "2.1.0"
 VERSION = tuple(map(int_or_str, __version__.split(".")))
 
 __all__ = [
