import asyncio
import datetime
import hashlib
import inspect
import re
<<<<<<< HEAD
import threading
=======
import time
>>>>>>> ef76b5ec
import time as mod_time
import warnings
from itertools import chain
from typing import (
    Any,
    AsyncIterator,
    Awaitable,
    Callable,
    Dict,
    Iterable,
    List,
    Mapping,
    NoReturn,
    Optional,
    Sequence,
    Set,
    Tuple,
    Type,
    TypeVar,
    Union,
)

from aioredis.compat import Protocol, TypedDict
from aioredis.connection import (
    Connection,
    ConnectionPool,
    EncodableT,
    SSLConnection,
    UnixDomainSocketConnection,
)
from aioredis.exceptions import (
    ConnectionError,
    DataError,
    ExecAbortError,
    ModuleError,
    NoScriptError,
    PubSubError,
    RedisError,
    ResponseError,
    TimeoutError,
    WatchError,
)
from aioredis.lock import Lock
from aioredis.utils import safe_str, str_if_bytes

AbsExpiryT = Union[int, datetime.datetime]
ExpiryT = Union[int, datetime.timedelta]
ZScoreBoundT = Union[float, str]  # str allows for the [ or ( prefix
BitfieldOffsetT = Union[int, str]  # str allows for #x syntax
_StringLikeT = Union[bytes, str, memoryview]
KeyT = _StringLikeT  # Main redis key space
PatternT = _StringLikeT  # Patterns matched against keys, fields etc
FieldT = EncodableT  # Fields within hash tables, streams and geo commands
KeysT = Union[KeyT, Iterable[KeyT]]
ChannelT = _StringLikeT
GroupT = _StringLikeT  # Consumer group
ConsumerT = _StringLikeT  # Consumer name
StreamIdT = Union[int, _StringLikeT]
ScriptTextT = _StringLikeT
# Mapping is not covariant in the key type, which prevents
# Mapping[_StringLikeT, X from accepting arguments of type Dict[str, X]. Using
# a TypeVar instead of a Union allows mappings with any of the permitted types
# to be passed. Care is needed if there is more than one such mapping in a
# type signature because they will all be required to be the same key type.
AnyKeyT = TypeVar("AnyKeyT", bytes, str, memoryview)
AnyFieldT = TypeVar("AnyFieldT", bytes, str, memoryview)
AnyChannelT = TypeVar("AnyChannelT", bytes, str, memoryview)

SYM_EMPTY = b""
EMPTY_RESPONSE = "EMPTY_RESPONSE"


def list_or_args(keys: KeysT, args: Optional[KeysT]) -> KeysT:
    # returns a single new list combining keys and args
    try:
        iter(keys)
        # a string or bytes instance can be iterated, but indicates
        # keys wasn't passed as a list
        if isinstance(keys, (bytes, str)):
            keys = [keys]
        else:
            keys = list(keys)
    except TypeError:
        keys = [keys]
    if args:
        keys.extend(args)
    return keys


def timestamp_to_datetime(response):
    """Converts a unix timestamp to a Python datetime object"""
    if not response:
        return None
    try:
        response = int(response)
    except ValueError:
        return None
    return datetime.datetime.fromtimestamp(response)


def string_keys_to_dict(key_string, callback):
    return dict.fromkeys(key_string.split(), callback)


class CaseInsensitiveDict(dict):
    """Case insensitive dict implementation. Assumes string keys only."""

    def __init__(self, data):
        for k, v in data.items():
            self[k.upper()] = v

    def __contains__(self, k):
        return super().__contains__(k.upper())

    def __delitem__(self, k):
        super().__delitem__(k.upper())

    def __getitem__(self, k):
        return super().__getitem__(k.upper())

    def get(self, k, default=None):
        return super().get(k.upper(), default)

    def __setitem__(self, k, v):
        super().__setitem__(k.upper(), v)

    def update(self, data):
        data = CaseInsensitiveDict(data)
        super().update(data)


def parse_debug_object(response):
    """Parse the results of Redis's DEBUG OBJECT command into a Python dict"""
    # The 'type' of the object is the first item in the response, but isn't
    # prefixed with a name
    response = str_if_bytes(response)
    response = "type:" + response
    response = dict(kv.split(":") for kv in response.split())

    # parse some expected int values from the string response
    # note: this cmd isn't spec'd so these may not appear in all redis versions
    int_fields = ("refcount", "serializedlength", "lru", "lru_seconds_idle")
    for field in int_fields:
        if field in response:
            response[field] = int(response[field])

    return response


def parse_object(response, infotype):
    """Parse the results of an OBJECT command"""
    if infotype in ("idletime", "refcount"):
        return int_or_none(response)
    return response


def parse_info(response):
    """Parse the result of Redis's INFO command into a Python dict"""
    info = {}
    response = str_if_bytes(response)

    def get_value(value):
        if "," not in value or "=" not in value:
            try:
                if "." in value:
                    return float(value)
                else:
                    return int(value)
            except ValueError:
                return value
        else:
            sub_dict = {}
            for item in value.split(","):
                k, v = item.rsplit("=", 1)
                sub_dict[k] = get_value(v)
            return sub_dict

    for line in response.splitlines():
        if line and not line.startswith("#"):
            if line.find(":") != -1:
                # Split, the info fields keys and values.
                # Note that the value may contain ':'. but the 'host:'
                # pseudo-command is the only case where the key contains ':'
                key, value = line.split(":", 1)
                if key == "cmdstat_host":
                    key, value = line.rsplit(":", 1)

                if key == "module":
                    # Hardcode a list for key 'modules' since there could be
                    # multiple lines that started with 'module'
                    info.setdefault("modules", []).append(get_value(value))
                else:
                    info[key] = get_value(value)
            else:
                # if the line isn't splittable, append it to the "__raw__" key
                info.setdefault("__raw__", []).append(line)

    return info


def parse_memory_stats(response, **kwargs):
    """Parse the results of MEMORY STATS"""
    stats = pairs_to_dict(response, decode_keys=True, decode_string_values=True)
    for key, value in stats.items():
        if key.startswith("db."):
            stats[key] = pairs_to_dict(
                value, decode_keys=True, decode_string_values=True
            )
    return stats


SENTINEL_STATE_TYPES = {
    "can-failover-its-master": int,
    "config-epoch": int,
    "down-after-milliseconds": int,
    "failover-timeout": int,
    "info-refresh": int,
    "last-hello-message": int,
    "last-ok-ping-reply": int,
    "last-ping-reply": int,
    "last-ping-sent": int,
    "master-link-down-time": int,
    "master-port": int,
    "num-other-sentinels": int,
    "num-slaves": int,
    "o-down-time": int,
    "pending-commands": int,
    "parallel-syncs": int,
    "port": int,
    "quorum": int,
    "role-reported-time": int,
    "s-down-time": int,
    "slave-priority": int,
    "slave-repl-offset": int,
    "voted-leader-epoch": int,
}


def parse_sentinel_state(item):
    result = pairs_to_dict_typed(item, SENTINEL_STATE_TYPES)
    flags = set(result["flags"].split(","))
    for name, flag in (
        ("is_master", "master"),
        ("is_slave", "slave"),
        ("is_sdown", "s_down"),
        ("is_odown", "o_down"),
        ("is_sentinel", "sentinel"),
        ("is_disconnected", "disconnected"),
        ("is_master_down", "master_down"),
    ):
        result[name] = flag in flags
    return result


def parse_sentinel_master(response):
    return parse_sentinel_state(map(str_if_bytes, response))


def parse_sentinel_masters(response):
    result = {}
    for item in response:
        state = parse_sentinel_state(map(str_if_bytes, item))
        result[state["name"]] = state
    return result


def parse_sentinel_slaves_and_sentinels(response):
    return [parse_sentinel_state(map(str_if_bytes, item)) for item in response]


def parse_sentinel_get_master(response):
    return response and (response[0], int(response[1])) or None


def pairs_to_dict(response, decode_keys=False, decode_string_values=False):
    """Create a dict given a list of key/value pairs"""
    if response is None:
        return {}
    if decode_keys or decode_string_values:
        # the iter form is faster, but I don't know how to make that work
        # with a str_if_bytes() map
        keys = response[::2]
        if decode_keys:
            keys = map(str_if_bytes, keys)
        values = response[1::2]
        if decode_string_values:
            values = map(str_if_bytes, values)
        return dict(zip(keys, values))
    else:
        it = iter(response)
        return dict(zip(it, it))


def pairs_to_dict_typed(response, type_info):
    it = iter(response)
    result = {}
    for key, value in zip(it, it):
        if key in type_info:
            try:
                value = type_info[key](value)
            except Exception:
                # if for some reason the value can't be coerced, just use
                # the string value
                pass
        result[key] = value
    return result


def zset_score_pairs(response, **options):
    """
    If ``withscores`` is specified in the options, return the response as
    a list of (value, score) pairs
    """
    if not response or not options.get("withscores"):
        return response
    score_cast_func = options.get("score_cast_func", float)
    it = iter(response)
    return list(zip(it, map(score_cast_func, it)))


def sort_return_tuples(response, **options):
    """
    If ``groups`` is specified, return the response as a list of
    n-element tuples with n being the value found in options['groups']
    """
    if not response or not options.get("groups"):
        return response
    n = options["groups"]
    return list(zip(*(response[i::n] for i in range(n))))


def int_or_none(response):
    if response is None:
        return None
    return int(response)


def parse_stream_list(response):
    if response is None:
        return None
    data = []
    for r in response:
        if r is not None:
            data.append((r[0], pairs_to_dict(r[1])))
        else:
            data.append((None, None))
    return data


def pairs_to_dict_with_str_keys(response):
    return pairs_to_dict(response, decode_keys=True)


def parse_list_of_dicts(response):
    return list(map(pairs_to_dict_with_str_keys, response))


def parse_xclaim(response, **options):
    if options.get("parse_justid", False):
        return response
    return parse_stream_list(response)


def parse_xinfo_stream(response):
    data = pairs_to_dict(response, decode_keys=True)
    first = data["first-entry"]
    if first is not None:
        data["first-entry"] = (first[0], pairs_to_dict(first[1]))
    last = data["last-entry"]
    if last is not None:
        data["last-entry"] = (last[0], pairs_to_dict(last[1]))
    return data


def parse_xread(response):
    if response is None:
        return []
    return [[r[0], parse_stream_list(r[1])] for r in response]


def parse_xpending(response, **options):
    if options.get("parse_detail", False):
        return parse_xpending_range(response)
    consumers = [{"name": n, "pending": int(p)} for n, p in response[3] or []]
    return {
        "pending": response[0],
        "min": response[1],
        "max": response[2],
        "consumers": consumers,
    }


def parse_xpending_range(response):
    k = ("message_id", "consumer", "time_since_delivered", "times_delivered")
    return [dict(zip(k, r)) for r in response]


def float_or_none(response):
    if response is None:
        return None
    return float(response)


def bool_ok(response):
    return str_if_bytes(response) == "OK"


def parse_zadd(response, **options):
    if response is None:
        return None
    if options.get("as_score"):
        return float(response)
    return int(response)


def parse_client_list(response, **options):
    clients = []
    for c in str_if_bytes(response).splitlines():
        # Values might contain '='
        clients.append(dict(pair.split("=", 1) for pair in c.split(" ")))
    return clients


def parse_config_get(response, **options):
    response = [str_if_bytes(i) if i is not None else None for i in response]
    return response and pairs_to_dict(response) or {}


def parse_scan(response, **options):
    cursor, r = response
    return int(cursor), r


def parse_hscan(response, **options):
    cursor, r = response
    return int(cursor), r and pairs_to_dict(r) or {}


def parse_zscan(response, **options):
    score_cast_func = options.get("score_cast_func", float)
    cursor, r = response
    it = iter(r)
    return int(cursor), list(zip(it, map(score_cast_func, it)))


def parse_slowlog_get(response, **options):
    space = " " if options.get("decode_responses", False) else b" "
    return [
        {
            "id": item[0],
            "start_time": int(item[1]),
            "duration": int(item[2]),
            # Redis Enterprise injects another entry at index [3], which has
            # the complexity info (i.e. the value N in case the command has
            # an O(N) complexity) instead of the command.
            "command": (
                space.join(item[3])
                if isinstance(item[3], list)
                else space.join(item[4])
            ),
        }
        for item in response
    ]


def parse_cluster_info(response, **options):
    response = str_if_bytes(response)
    return dict(line.split(":") for line in response.splitlines() if line)


def _parse_node_line(line):
    line_items = line.split(" ")
    node_id, addr, flags, master_id, ping, pong, epoch, connected = line.split(" ")[:8]
    slots = [sl.split("-") for sl in line_items[8:]]
    node_dict = {
        "node_id": node_id,
        "flags": flags,
        "master_id": master_id,
        "last_ping_sent": ping,
        "last_pong_rcvd": pong,
        "epoch": epoch,
        "slots": slots,
        "connected": True if connected == "connected" else False,
    }
    return addr, node_dict


def parse_cluster_nodes(response, **options):
    raw_lines = str_if_bytes(response).splitlines()
    return dict(_parse_node_line(line) for line in raw_lines)


def parse_georadius_generic(response, **options):
    if options["store"] or options["store_dist"]:
        # `store` and `store_diff` cant be combined
        # with other command arguments.
        return response

    if type(response) != list:
        response_list = [response]
    else:
        response_list = response

    if not options["withdist"] and not options["withcoord"] and not options["withhash"]:
        # just a bunch of places
        return response_list

    cast = {
        "withdist": float,
        "withcoord": lambda ll: (float(ll[0]), float(ll[1])),
        "withhash": int,
    }

    # zip all output results with each casting functino to get
    # the properly native Python value.
    f = [lambda x: x]
    f += [cast[o] for o in ["withdist", "withhash", "withcoord"] if options[o]]
    return [list(map(lambda fv: fv[0](fv[1]), zip(f, r))) for r in response_list]


def parse_pubsub_numsub(response, **options):
    return list(zip(response[0::2], response[1::2]))


def parse_client_kill(response, **options):
    if isinstance(response, int):
        return response
    return str_if_bytes(response) == "OK"


def parse_acl_getuser(response, **options):
    if response is None:
        return None
    data = pairs_to_dict(response, decode_keys=True)

    # convert everything but user-defined data in 'keys' to native strings
    data["flags"] = list(map(str_if_bytes, data["flags"]))
    data["passwords"] = list(map(str_if_bytes, data["passwords"]))
    data["commands"] = str_if_bytes(data["commands"])

    # split 'commands' into separate 'categories' and 'commands' lists
    commands, categories = [], []
    for command in data["commands"].split(" "):
        if "@" in command:
            categories.append(command)
        else:
            commands.append(command)

    data["commands"] = commands
    data["categories"] = categories
    data["enabled"] = "on" in data["flags"]
    return data


def parse_acl_log(response, **options):
    if response is None:
        return None
    if isinstance(response, list):
        data = []
        for log in response:
            log_data = pairs_to_dict(log, True, True)
            client_info = log_data.get("client-info", "")
            log_data["client-info"] = parse_client_info(client_info)

            # float() is lossy comparing to the "double" in C
            log_data["age-seconds"] = float(log_data["age-seconds"])
            data.append(log_data)
    else:
        data = bool_ok(response)
    return data


def parse_client_info(value):
    """
    Parsing client-info in ACL Log in following format.
    "key1=value1 key2=value2 key3=value3"
    """
    client_info = {}
    infos = value.split(" ")
    for info in infos:
        key, value = info.split("=")
        client_info[key] = value

    # Those fields are definded as int in networking.c
    for int_key in {
        "id",
        "age",
        "idle",
        "db",
        "sub",
        "psub",
        "multi",
        "qbuf",
        "qbuf-free",
        "obl",
        "oll",
        "omem",
    }:
        client_info[int_key] = int(client_info[int_key])
    return client_info


def parse_module_result(response):
    if isinstance(response, ModuleError):
        raise response
    return True


class ResponseCallbackProtocol(Protocol):
    def __call__(self, response: Any, **kwargs):
        ...


class AsyncResponseCallbackProtocol(Protocol):
    async def __call__(self, response: Any, **kwargs):
        ...


ResponseCallbackT = Union[ResponseCallbackProtocol, AsyncResponseCallbackProtocol]


_R = TypeVar("_R")


class Redis:
    """
    Implementation of the Redis protocol.

    This abstract class provides a Python interface to all Redis commands
    and an implementation of the Redis protocol.

    Connection and Pipeline derive from this, implementing how
    the commands are sent and received to the Redis server
    """

    RESPONSE_CALLBACKS = {
        **string_keys_to_dict(
            "AUTH EXPIRE EXPIREAT HEXISTS HMSET MOVE MSETNX PERSIST "
            "PSETEX RENAMENX SISMEMBER SMOVE SETEX SETNX",
            bool,
        ),
        **string_keys_to_dict(
            "BITCOUNT BITPOS DECRBY DEL EXISTS GEOADD GETBIT HDEL HLEN "
            "HSTRLEN INCRBY LINSERT LLEN LPUSHX PFADD PFCOUNT RPUSHX SADD "
            "SCARD SDIFFSTORE SETBIT SETRANGE SINTERSTORE SREM STRLEN "
            "SUNIONSTORE UNLINK XACK XDEL XLEN XTRIM ZCARD ZLEXCOUNT ZREM "
            "ZREMRANGEBYLEX ZREMRANGEBYRANK ZREMRANGEBYSCORE",
            int,
        ),
        **string_keys_to_dict("INCRBYFLOAT HINCRBYFLOAT", float),
        **string_keys_to_dict(
            # these return OK, or int if redis-server is >=1.3.4
            "LPUSH RPUSH",
            lambda r: isinstance(r, int) and r or str_if_bytes(r) == "OK",
        ),
        **string_keys_to_dict("SORT", sort_return_tuples),
        **string_keys_to_dict("ZSCORE ZINCRBY GEODIST", float_or_none),
        **string_keys_to_dict(
            "FLUSHALL FLUSHDB LSET LTRIM MSET PFMERGE READONLY READWRITE "
            "RENAME SAVE SELECT SHUTDOWN SLAVEOF SWAPDB WATCH UNWATCH ",
            bool_ok,
        ),
        **string_keys_to_dict("BLPOP BRPOP", lambda r: r and tuple(r) or None),
        **string_keys_to_dict(
            "SDIFF SINTER SMEMBERS SUNION", lambda r: r and set(r) or set()
        ),
        **string_keys_to_dict(
            "ZPOPMAX ZPOPMIN ZRANGE ZRANGEBYSCORE ZREVRANGE ZREVRANGEBYSCORE",
            zset_score_pairs,
        ),
        **string_keys_to_dict(
            "BZPOPMIN BZPOPMAX", lambda r: r and (r[0], r[1], float(r[2])) or None
        ),
        **string_keys_to_dict("ZRANK ZREVRANK", int_or_none),
        **string_keys_to_dict("XREVRANGE XRANGE", parse_stream_list),
        **string_keys_to_dict("XREAD XREADGROUP", parse_xread),
        **string_keys_to_dict("BGREWRITEAOF BGSAVE", lambda r: True),
        "ACL CAT": lambda r: list(map(str_if_bytes, r)),
        "ACL DELUSER": int,
        "ACL GENPASS": str_if_bytes,
        "ACL GETUSER": parse_acl_getuser,
        "ACL LIST": lambda r: list(map(str_if_bytes, r)),
        "ACL LOAD": bool_ok,
        "ACL LOG": parse_acl_log,
        "ACL SAVE": bool_ok,
        "ACL SETUSER": bool_ok,
        "ACL USERS": lambda r: list(map(str_if_bytes, r)),
        "ACL WHOAMI": str_if_bytes,
        "CLIENT GETNAME": str_if_bytes,
        "CLIENT ID": int,
        "CLIENT KILL": parse_client_kill,
        "CLIENT LIST": parse_client_list,
        "CLIENT SETNAME": bool_ok,
        "CLIENT UNBLOCK": lambda r: r and int(r) == 1 or False,
        "CLIENT PAUSE": bool_ok,
        "CLUSTER ADDSLOTS": bool_ok,
        "CLUSTER COUNT-FAILURE-REPORTS": lambda x: int(x),
        "CLUSTER COUNTKEYSINSLOT": lambda x: int(x),
        "CLUSTER DELSLOTS": bool_ok,
        "CLUSTER FAILOVER": bool_ok,
        "CLUSTER FORGET": bool_ok,
        "CLUSTER INFO": parse_cluster_info,
        "CLUSTER KEYSLOT": lambda x: int(x),
        "CLUSTER MEET": bool_ok,
        "CLUSTER NODES": parse_cluster_nodes,
        "CLUSTER REPLICATE": bool_ok,
        "CLUSTER RESET": bool_ok,
        "CLUSTER SAVECONFIG": bool_ok,
        "CLUSTER SET-CONFIG-EPOCH": bool_ok,
        "CLUSTER SETSLOT": bool_ok,
        "CLUSTER SLAVES": parse_cluster_nodes,
        "CONFIG GET": parse_config_get,
        "CONFIG RESETSTAT": bool_ok,
        "CONFIG SET": bool_ok,
        "DEBUG OBJECT": parse_debug_object,
        "GEOHASH": lambda r: list(map(str_if_bytes, r)),
        "GEOPOS": lambda r: list(
            map(lambda ll: (float(ll[0]), float(ll[1])) if ll is not None else None, r)
        ),
        "GEORADIUS": parse_georadius_generic,
        "GEORADIUSBYMEMBER": parse_georadius_generic,
        "HGETALL": lambda r: r and pairs_to_dict(r) or {},
        "HSCAN": parse_hscan,
        "INFO": parse_info,
        "LASTSAVE": timestamp_to_datetime,
        "MEMORY PURGE": bool_ok,
        "MEMORY STATS": parse_memory_stats,
        "MEMORY USAGE": int_or_none,
        "MODULE LOAD": parse_module_result,
        "MODULE UNLOAD": parse_module_result,
        "MODULE LIST": lambda r: [pairs_to_dict(m) for m in r],
        "OBJECT": parse_object,
        "PING": lambda r: str_if_bytes(r) == "PONG",
        "PUBSUB NUMSUB": parse_pubsub_numsub,
        "RANDOMKEY": lambda r: r and r or None,
        "SCAN": parse_scan,
        "SCRIPT EXISTS": lambda r: list(map(bool, r)),
        "SCRIPT FLUSH": bool_ok,
        "SCRIPT KILL": bool_ok,
        "SCRIPT LOAD": str_if_bytes,
        "SENTINEL GET-MASTER-ADDR-BY-NAME": parse_sentinel_get_master,
        "SENTINEL MASTER": parse_sentinel_master,
        "SENTINEL MASTERS": parse_sentinel_masters,
        "SENTINEL MONITOR": bool_ok,
        "SENTINEL REMOVE": bool_ok,
        "SENTINEL SENTINELS": parse_sentinel_slaves_and_sentinels,
        "SENTINEL SET": bool_ok,
        "SENTINEL SLAVES": parse_sentinel_slaves_and_sentinels,
        "SET": lambda r: r and str_if_bytes(r) == "OK",
        "SLOWLOG GET": parse_slowlog_get,
        "SLOWLOG LEN": int,
        "SLOWLOG RESET": bool_ok,
        "SSCAN": parse_scan,
        "TIME": lambda x: (int(x[0]), int(x[1])),
        "XCLAIM": parse_xclaim,
        "XGROUP CREATE": bool_ok,
        "XGROUP DELCONSUMER": int,
        "XGROUP DESTROY": bool,
        "XGROUP SETID": bool_ok,
        "XINFO CONSUMERS": parse_list_of_dicts,
        "XINFO GROUPS": parse_list_of_dicts,
        "XINFO STREAM": parse_xinfo_stream,
        "XPENDING": parse_xpending,
        "ZADD": parse_zadd,
        "ZSCAN": parse_zscan,
    }

    @classmethod
    def from_url(cls, url: str, **kwargs):
        """
        Return a Redis client object configured from the given URL

        For example::

            redis://[[username]:[password]]@localhost:6379/0
            rediss://[[username]:[password]]@localhost:6379/0
            unix://[[username]:[password]]@/path/to/socket.sock?db=0

        Three URL schemes are supported:

        - `redis://` creates a TCP socket connection. See more at:
          <https://www.iana.org/assignments/uri-schemes/prov/redis>
        - `rediss://` creates a SSL wrapped TCP socket connection. See more at:
          <https://www.iana.org/assignments/uri-schemes/prov/rediss>
        - ``unix://``: creates a Unix Domain Socket connection.

        The username, password, hostname, path and all querystring values
        are passed through urllib.parse.unquote in order to replace any
        percent-encoded values with their corresponding characters.

        There are several ways to specify a database number. The first value
        found will be used:
            1. A ``db`` querystring option, e.g. redis://localhost?db=0
            2. If using the redis:// or rediss:// schemes, the path argument
               of the url, e.g. redis://localhost/0
            3. A ``db`` keyword argument to this function.

        If none of these options are specified, the default db=0 is used.

        All querystring options are cast to their appropriate Python types.
        Boolean arguments can be specified with string values "True"/"False"
        or "Yes"/"No". Values that cannot be properly cast cause a
        ``ValueError`` to be raised. Once parsed, the querystring arguments
        and keyword arguments are passed to the ``ConnectionPool``'s
        class initializer. In the case of conflicting arguments, querystring
        arguments always win.

        """
        connection_pool = ConnectionPool.from_url(url, **kwargs)
        return cls(connection_pool=connection_pool)

    def __init__(
        self,
        *,
        host: str = "localhost",
        port: int = 6379,
        db: Union[str, int] = 0,
        password: str = None,
        socket_timeout: float = None,
        socket_connect_timeout: float = None,
        socket_keepalive: bool = None,
        socket_keepalive_options: Dict[str, Any] = None,
        connection_pool: ConnectionPool = None,
        unix_socket_path: str = None,
        encoding: str = "utf-8",
        encoding_errors: str = "strict",
        decode_responses: bool = False,
        retry_on_timeout: bool = False,
        ssl: bool = False,
        ssl_keyfile: str = None,
        ssl_certfile: str = None,
        ssl_cert_reqs: str = "required",
        ssl_ca_certs: str = None,
        ssl_check_hostname: bool = False,
        max_connections: int = None,
        single_connection_client: bool = False,
        health_check_interval: int = 0,
        client_name: str = None,
        username: str = None,
    ):
        kwargs: Dict[str, Any]
        if not connection_pool:
            kwargs = {
                "db": db,
                "username": username,
                "password": password,
                "socket_timeout": socket_timeout,
                "encoding": encoding,
                "encoding_errors": encoding_errors,
                "decode_responses": decode_responses,
                "retry_on_timeout": retry_on_timeout,
                "max_connections": max_connections,
                "health_check_interval": health_check_interval,
                "client_name": client_name,
            }
            # based on input, setup appropriate connection args
            if unix_socket_path is not None:
                kwargs.update(
                    {
                        "path": unix_socket_path,
                        "connection_class": UnixDomainSocketConnection,
                    }
                )
            else:
                # TCP specific options
                kwargs.update(
                    {
                        "host": host,
                        "port": port,
                        "socket_connect_timeout": socket_connect_timeout,
                        "socket_keepalive": socket_keepalive,
                        "socket_keepalive_options": socket_keepalive_options,
                    }
                )

                if ssl:
                    kwargs.update(
                        {
                            "connection_class": SSLConnection,
                            "ssl_keyfile": ssl_keyfile,
                            "ssl_certfile": ssl_certfile,
                            "ssl_cert_reqs": ssl_cert_reqs,
                            "ssl_ca_certs": ssl_ca_certs,
                            "ssl_check_hostname": ssl_check_hostname,
                        }
                    )
            connection_pool = ConnectionPool(**kwargs)
        self.connection_pool = connection_pool
        self.single_connection_client = single_connection_client
        self.connection = None

        self.response_callbacks = CaseInsensitiveDict(self.__class__.RESPONSE_CALLBACKS)

    def __repr__(self):
        return f"{self.__class__.__name__}<{self.connection_pool!r}>"

    def __await__(self):
        return self.initialize().__await__()

    async def initialize(self):
        if self.single_connection_client and self.connection is None:
            self.connection = await self.connection_pool.get_connection("_")
        return self

    def set_response_callback(self, command: str, callback: ResponseCallbackT):
        """Set a custom Response Callback"""
        self.response_callbacks[command] = callback

    def pipeline(self, transaction: bool = True, shard_hint: str = None) -> "Pipeline":
        """
        Return a new pipeline object that can queue multiple commands for
        later execution. ``transaction`` indicates whether all commands
        should be executed atomically. Apart from making a group of operations
        atomic, pipelines are useful for reducing the back-and-forth overhead
        between the client and server.
        """
        return Pipeline(
            self.connection_pool, self.response_callbacks, transaction, shard_hint
        )

    async def transaction(
        self,
        func: Callable[["Pipeline"], Union[Any, Awaitable[Any]]],
        *watches: KeyT,
        shard_hint: str = None,
        value_from_callable: bool = False,
        watch_delay: float = None,
    ):
        """
        Convenience method for executing the callable `func` as a transaction
        while watching all keys specified in `watches`. The 'func' callable
        should expect a single argument which is a Pipeline object.
        """
        pipe: Pipeline
        async with self.pipeline(True, shard_hint) as pipe:
            while True:
                try:
                    if watches:
                        await pipe.watch(*watches)
                    func_value = func(pipe)
                    if inspect.isawaitable(func_value):
                        func_value = await func_value
                    exec_value = await pipe.execute()
                    return func_value if value_from_callable else exec_value
                except WatchError:
                    if watch_delay is not None and watch_delay > 0:
                        await asyncio.sleep(watch_delay)
                    continue

    def lock(
        self,
        name: KeyT,
        timeout: float = None,
        sleep: float = 0.1,
        blocking_timeout: float = None,
        lock_class: Type[Lock] = None,
        thread_local=True,
    ) -> Lock:
        """
        Return a new Lock object using key ``name`` that mimics
        the behavior of threading.Lock.

        If specified, ``timeout`` indicates a maximum life for the lock.
        By default, it will remain locked until release() is called.

        ``sleep`` indicates the amount of time to sleep per loop iteration
        when the lock is in blocking mode and another client is currently
        holding the lock.

        ``blocking_timeout`` indicates the maximum amount of time in seconds to
        spend trying to acquire the lock. A value of ``None`` indicates
        continue trying forever. ``blocking_timeout`` can be specified as a
        float or integer, both representing the number of seconds to wait.

        ``lock_class`` forces the specified lock implementation.

        ``thread_local`` indicates whether the lock token is placed in
        thread-local storage. By default, the token is placed in thread local
        storage so that a thread only sees its token, not a token set by
        another thread. Consider the following timeline:

            time: 0, thread-1 acquires `my-lock`, with a timeout of 5 seconds.
                     thread-1 sets the token to "abc"
            time: 1, thread-2 blocks trying to acquire `my-lock` using the
                     Lock instance.
            time: 5, thread-1 has not yet completed. redis expires the lock
                     key.
            time: 5, thread-2 acquired `my-lock` now that it's available.
                     thread-2 sets the token to "xyz"
            time: 6, thread-1 finishes its work and calls release(). if the
                     token is *not* stored in thread local storage, then
                     thread-1 would see the token value as "xyz" and would be
                     able to successfully release the thread-2's lock.

        In some use cases it's necessary to disable thread local storage. For
        example, if you have code where one thread acquires a lock and passes
        that lock instance to a worker thread to release later. If thread
        local storage isn't disabled in this case, the worker thread won't see
        the token set by the thread that acquired the lock. Our assumption
        is that these cases aren't common and as such default to using
        thread local storage."""
        if lock_class is None:
            lock_class = Lock
        return lock_class(
            self,
            name,
            timeout=timeout,
            sleep=sleep,
            blocking_timeout=blocking_timeout,
            thread_local=thread_local,
        )

    def pubsub(self, **kwargs) -> "PubSub":
        """
        Return a Publish/Subscribe object. With this object, you can
        subscribe to channels and listen for messages that get published to
        them.
        """
        return PubSub(self.connection_pool, **kwargs)

    def monitor(self) -> "Monitor":
        return Monitor(self.connection_pool)

    def client(self) -> "Redis":
        return self.__class__(
            connection_pool=self.connection_pool, single_connection_client=True
        )

    __aenter__ = initialize

    async def __aexit__(self, exc_type, exc_value, traceback):
        await self.close()

    def __del__(self):
        try:
            loop = asyncio.get_event_loop()
            if loop.is_running():
                loop.create_task(self.close())
            else:
                loop.run_until_complete(self.close())
        except Exception:
            pass

    async def close(self):
        conn = self.connection
        if conn:
            self.connection = None
            await self.connection_pool.release(conn)

    # COMMAND EXECUTION AND PROTOCOL PARSING
    async def execute_command(self, *args, **options):
        """Execute a command and return a parsed response"""
        await self.initialize()
        pool = self.connection_pool
        command_name = args[0]
        conn = self.connection or await pool.get_connection(command_name, **options)
        try:
            await conn.send_command(*args)
            return await self.parse_response(conn, command_name, **options)
        except (ConnectionError, TimeoutError) as e:
            await conn.disconnect()
            if not (conn.retry_on_timeout and isinstance(e, TimeoutError)):
                raise
            await conn.send_command(*args)
            return await self.parse_response(conn, command_name, **options)
        finally:
            if not self.connection:
                await pool.release(conn)

    async def parse_response(
        self, connection: Connection, command_name: Union[str, bytes], **options
    ):
        """Parses a response from the Redis server"""
        try:
            response = await connection.read_response()
        except ResponseError:
            if EMPTY_RESPONSE in options:
                return options[EMPTY_RESPONSE]
            raise
        if command_name in self.response_callbacks:
            retval = self.response_callbacks[command_name](response, **options)
            return await retval if inspect.isawaitable(retval) else retval
        return response

    # SERVER INFORMATION

    # ACL methods
    def acl_cat(self, category: str = None) -> Awaitable:
        """
        Returns a list of categories or commands within a category.

        If ``category`` is not supplied, returns a list of all categories.
        If ``category`` is supplied, returns a list of all commands within
        that category.
        """
        pieces: List[EncodableT] = [category] if category else []
        return self.execute_command("ACL CAT", *pieces)

    def acl_deluser(self, username: str) -> Awaitable:
        """Delete the ACL for the specified ``username``"""
        return self.execute_command("ACL DELUSER", username)

    def acl_genpass(self) -> Awaitable:
        """Generate a random password value"""
        return self.execute_command("ACL GENPASS")

    def acl_getuser(self, username: str) -> Awaitable:
        """
        Get the ACL details for the specified ``username``.

        If ``username`` does not exist, return None
        """
        return self.execute_command("ACL GETUSER", username)

    def acl_list(self) -> Awaitable:
        """Return a list of all ACLs on the server"""
        return self.execute_command("ACL LIST")

    def acl_log(self, count: int = None) -> Awaitable:
        """
        Get ACL logs as a list.
        :param int count: Get logs[0:count].
        :rtype: List.
        """
        args = []
        if count is not None:
            if not isinstance(count, int):
                raise DataError("ACL LOG count must be an integer")
            args.append(count)

        return self.execute_command("ACL LOG", *args)

    def acl_log_reset(self) -> Awaitable:
        """
        Reset ACL logs.
        :rtype: Boolean.
        """
        args = [b"RESET"]
        return self.execute_command("ACL LOG", *args)

    def acl_load(self) -> Awaitable:
        """
        Load ACL rules from the configured ``aclfile``.

        Note that the server must be configured with the ``aclfile``
        directive to be able to load ACL rules from an aclfile.
        """
        return self.execute_command("ACL LOAD")

    def acl_save(self) -> Awaitable:
        """
        Save ACL rules to the configured ``aclfile``.

        Note that the server must be configured with the ``aclfile``
        directive to be able to save ACL rules to an aclfile.
        """
        return self.execute_command("ACL SAVE")

    def acl_setuser(  # noqa: C901
        self,
        username: str,
        enabled: bool = False,
        nopass: bool = False,
        passwords: Union[str, Iterable[str]] = None,
        hashed_passwords: Union[str, Iterable[str]] = None,
        categories: Iterable[str] = None,
        commands: Iterable[str] = None,
        keys: Iterable[KeyT] = None,
        reset: bool = False,
        reset_keys: bool = False,
        reset_passwords: bool = False,
    ) -> Awaitable:
        """
        Create or update an ACL user.

        Create or update the ACL for ``username``. If the user already exists,
        the existing ACL is completely overwritten and replaced with the
        specified values.

        ``enabled`` is a boolean indicating whether the user should be allowed
        to authenticate or not. Defaults to ``False``.

        ``nopass`` is a boolean indicating whether the can authenticate without
        a password. This cannot be True if ``passwords`` are also specified.

        ``passwords`` if specified is a list of plain text passwords
        to add to or remove from the user. Each password must be prefixed with
        a '+' to add or a '-' to remove. For convenience, the value of
        ``passwords`` can be a simple prefixed string when adding or
        removing a single password.

        ``hashed_passwords`` if specified is a list of SHA-256 hashed passwords
        to add to or remove from the user. Each hashed password must be
        prefixed with a '+' to add or a '-' to remove. For convenience,
        the value of ``hashed_passwords`` can be a simple prefixed string when
        adding or removing a single password.

        ``categories`` if specified is a list of strings representing category
        permissions. Each string must be prefixed with either a '+' to add the
        category permission or a '-' to remove the category permission.

        ``commands`` if specified is a list of strings representing command
        permissions. Each string must be prefixed with either a '+' to add the
        command permission or a '-' to remove the command permission.

        ``keys`` if specified is a list of key patterns to grant the user
        access to. Keys patterns allow '*' to support wildcard matching. For
        example, '*' grants access to all keys while 'cache:*' grants access
        to all keys that are prefixed with 'cache:'. ``keys`` should not be
        prefixed with a '~'.

        ``reset`` is a boolean indicating whether the user should be fully
        reset prior to applying the new ACL. Setting this to True will
        remove all existing passwords, flags and privileges from the user and
        then apply the specified rules. If this is False, the user's existing
        passwords, flags and privileges will be kept and any new specified
        rules will be applied on top.

        ``reset_keys`` is a boolean indicating whether the user's key
        permissions should be reset prior to applying any new key permissions
        specified in ``keys``. If this is False, the user's existing
        key permissions will be kept and any new specified key permissions
        will be applied on top.

        ``reset_passwords`` is a boolean indicating whether to remove all
        existing passwords and the 'nopass' flag from the user prior to
        applying any new passwords specified in 'passwords' or
        'hashed_passwords'. If this is False, the user's existing passwords
        and 'nopass' status will be kept and any new specified passwords
        or hashed_passwords will be applied on top.
        """
        encoder = self.connection_pool.get_encoder()
        pieces: List[Union[str, bytes]] = [username]

        if reset:
            pieces.append(b"reset")

        if reset_keys:
            pieces.append(b"resetkeys")

        if reset_passwords:
            pieces.append(b"resetpass")

        if enabled:
            pieces.append(b"on")
        else:
            pieces.append(b"off")

        if (passwords or hashed_passwords) and nopass:
            raise DataError(
                "Cannot set 'nopass' and supply " "'passwords' or 'hashed_passwords'"
            )

        if passwords:
            # as most users will have only one password, allow remove_passwords
            # to be specified as a simple string or a list
            passwords = list_or_args(passwords, [])
            for i, password in enumerate(passwords):
                password = encoder.encode(password)
                if password.startswith(b"+"):
                    pieces.append(b">%s" % password[1:])
                elif password.startswith(b"-"):
                    pieces.append(b"<%s" % password[1:])
                else:
                    raise DataError(
                        "Password %d must be prefixeed with a "
                        '"+" to add or a "-" to remove' % i
                    )

        if hashed_passwords:
            # as most users will have only one password, allow remove_passwords
            # to be specified as a simple string or a list
            hashed_passwords = list_or_args(hashed_passwords, [])
            for i, hashed_password in enumerate(hashed_passwords):
                hashed_password = encoder.encode(hashed_password)
                if hashed_password.startswith(b"+"):
                    pieces.append(b"#%s" % hashed_password[1:])
                elif hashed_password.startswith(b"-"):
                    pieces.append(b"!%s" % hashed_password[1:])
                else:
                    raise DataError(
                        "Hashed %d password must be prefixeed "
                        'with a "+" to add or a "-" to remove' % i
                    )

        if nopass:
            pieces.append(b"nopass")

        if categories:
            for category in categories:
                category = encoder.encode(category)
                # categories can be prefixed with one of (+@, +, -@, -)
                if category.startswith(b"+@"):
                    pieces.append(category)
                elif category.startswith(b"+"):
                    pieces.append(b"+@%s" % category[1:])
                elif category.startswith(b"-@"):
                    pieces.append(category)
                elif category.startswith(b"-"):
                    pieces.append(b"-@%s" % category[1:])
                else:
                    raise DataError(
                        f'Category "{encoder.decode(category, force=True)}" must be '
                        'prefixed with "+" or "-"'
                    )
        if commands:
            for cmd in commands:
                cmd = encoder.encode(cmd)
                if not cmd.startswith(b"+") and not cmd.startswith(b"-"):
                    raise DataError(
                        f'Command "{encoder.decode(cmd, force=True)}" must be '
                        'prefixed with "+" or "-"'
                    )
                pieces.append(cmd)

        if keys:
            for key in keys:
                key = encoder.encode(key)
                pieces.append(b"~%s" % key)

        return self.execute_command("ACL SETUSER", *pieces)

    def acl_users(self) -> Awaitable:
        """Returns a list of all registered users on the server."""
        return self.execute_command("ACL USERS")

    def acl_whoami(self) -> Awaitable:
        """Get the username for the current connection"""
        return self.execute_command("ACL WHOAMI")

    def bgrewriteaof(self) -> Awaitable:
        """Tell the Redis server to rewrite the AOF file from data in memory."""
        return self.execute_command("BGREWRITEAOF")

    def bgsave(self) -> Awaitable:
        """
        Tell the Redis server to save its data to disk.  Unlike save(),
        this method is asynchronous and returns immediately.
        """
        return self.execute_command("BGSAVE")

    def client_kill(self, address: str) -> Awaitable:
        """Disconnects the client at ``address`` (ip:port)"""
        return self.execute_command("CLIENT KILL", address)

    def client_kill_filter(
        self, _id: str = None, _type: str = None, addr: str = None, skipme: bool = None
    ) -> Awaitable:
        """
        Disconnects client(s) using a variety of filter options
        :param _id: Kills a client by its unique ID field
        :param _type: Kills a client by type where type is one of 'normal',
        'master', 'slave' or 'pubsub'
        :param addr: Kills a client by its 'address:port'
        :param skipme: If True, then the client calling the command
        will not get killed even if it is identified by one of the filter
        options. If skipme is not provided, the server defaults to skipme=True
        """
        args = []
        if _type is not None:
            client_types = ("normal", "master", "slave", "pubsub")
            if str(_type).lower() not in client_types:
                raise DataError(f"CLIENT KILL type must be one of {client_types!r}")
            args.extend((b"TYPE", _type))
        if skipme is not None:
            if not isinstance(skipme, bool):
                raise DataError("CLIENT KILL skipme must be a bool")
            if skipme:
                args.extend((b"SKIPME", b"YES"))
            else:
                args.extend((b"SKIPME", b"NO"))
        if _id is not None:
            args.extend((b"ID", _id))
        if addr is not None:
            args.extend((b"ADDR", addr))
        if not args:
            raise DataError(
                "CLIENT KILL <filter> <value> ... ... <filter> "
                "<value> must specify at least one filter"
            )
        return self.execute_command("CLIENT KILL", *args)

    def client_list(self, _type: str = None) -> Awaitable:
        """
        Returns a list of currently connected clients.
        If type of client specified, only that type will be returned.
        :param _type: optional. one of the client types (normal, master,
         replica, pubsub)
        """
        "Returns a list of currently connected clients"
        if _type is not None:
            client_types = ("normal", "master", "replica", "pubsub")
            if str(_type).lower() not in client_types:
                raise DataError(f"CLIENT LIST _type must be one of {client_types!r}")
            return self.execute_command("CLIENT LIST", b"TYPE", _type)
        return self.execute_command("CLIENT LIST")

    def client_getname(self) -> Awaitable:
        """Returns the current connection name"""
        return self.execute_command("CLIENT GETNAME")

    def client_id(self) -> Awaitable:
        """Returns the current connection id"""
        return self.execute_command("CLIENT ID")

    def client_setname(self, name: str) -> Awaitable:
        """Sets the current connection name"""
        return self.execute_command("CLIENT SETNAME", name)

    def client_unblock(self, client_id: int, error: bool = False) -> Awaitable:
        """
        Unblocks a connection by its client id.
        If ``error`` is True, unblocks the client with a special error message.
        If ``error`` is False (default), the client is unblocked using the
        regular timeout mechanism.
        """
        args = ["CLIENT UNBLOCK", int(client_id)]
        if error:
            args.append(b"ERROR")
        return self.execute_command(*args)

    def client_pause(self, timeout: int) -> Awaitable:
        """
        Suspend all the Redis clients for the specified amount of time
        :param timeout: milliseconds to pause clients
        """
        if not isinstance(timeout, int):
            raise DataError("CLIENT PAUSE timeout must be an integer")
        return self.execute_command("CLIENT PAUSE", str(timeout))

    def readwrite(self) -> Awaitable:
        """Disables read queries for a connection to a Redis Cluster slave node"""
        return self.execute_command("READWRITE")

    def readonly(self) -> Awaitable:
        """Enables read queries for a connection to a Redis Cluster replica node"""
        return self.execute_command("READONLY")

    def config_get(self, pattern: str = "*") -> Awaitable:
        """Return a dictionary of configuration based on the ``pattern``"""
        return self.execute_command("CONFIG GET", pattern)

    def config_set(self, name: str, value: EncodableT) -> Awaitable:
        """Set config item ``name`` with ``value``"""
        return self.execute_command("CONFIG SET", name, value)

    def config_resetstat(self) -> Awaitable:
        """Reset runtime statistics"""
        return self.execute_command("CONFIG RESETSTAT")

    def config_rewrite(self) -> Awaitable:
        """Rewrite config file with the minimal change to reflect running config"""
        return self.execute_command("CONFIG REWRITE")

    def dbsize(self) -> Awaitable:
        """Returns the number of keys in the current database"""
        return self.execute_command("DBSIZE")

    def debug_object(self, key: KeyT) -> Awaitable:
        """Returns version specific meta information about a given key"""
        return self.execute_command("DEBUG OBJECT", key)

    def echo(self, value: EncodableT) -> Awaitable:
        """Echo the string back from the server"""
        return self.execute_command("ECHO", value)

    def flushall(self, asynchronous: bool = False) -> Awaitable:
        """
        Delete all keys in all databases on the current host.

        ``asynchronous`` indicates whether the operation is
        executed asynchronously by the server.
        """
        args = []
        if asynchronous:
            args.append(b"ASYNC")
        return self.execute_command("FLUSHALL", *args)

    def flushdb(self, asynchronous: bool = False) -> Awaitable:
        """
        Delete all keys in the current database.

        ``asynchronous`` indicates whether the operation is
        executed asynchronously by the server.
        """
        args = []
        if asynchronous:
            args.append(b"ASYNC")
        return self.execute_command("FLUSHDB", *args)

    def swapdb(self, first: int, second: int) -> Awaitable:
        """Swap two databases"""
        return self.execute_command("SWAPDB", first, second)

    def info(self, section: str = None) -> Awaitable:
        """
        Returns a dictionary containing information about the Redis server

        The ``section`` option can be used to select a specific section
        of information

        The section option is not supported by older versions of Redis Server,
        and will generate ResponseError
        """
        if section is None:
            return self.execute_command("INFO")
        else:
            return self.execute_command("INFO", section)

    def lastsave(self) -> Awaitable:
        """
        Return a Python datetime object representing the last time the
        Redis database was saved to disk
        """
        return self.execute_command("LASTSAVE")

    def migrate(
        self,
        host: str,
        port: int,
        keys: KeysT,
        destination_db: int,
        timeout: int,
        copy: bool = False,
        replace: bool = False,
        auth: str = None,
    ) -> Awaitable:
        """
        Migrate 1 or more keys from the current Redis server to a different
        server specified by the ``host``, ``port`` and ``destination_db``.

        The ``timeout``, specified in milliseconds, indicates the maximum
        time the connection between the two servers can be idle before the
        command is interrupted.

        If ``copy`` is True, the specified ``keys`` are NOT deleted from
        the source server.

        If ``replace`` is True, this operation will overwrite the keys
        on the destination server if they exist.

        If ``auth`` is specified, authenticate to the destination server with
        the password provided.
        """
        keys = list_or_args(keys, [])
        if not keys:
            raise DataError("MIGRATE requires at least one key")
        pieces: List[EncodableT] = []
        if copy:
            pieces.append(b"COPY")
        if replace:
            pieces.append(b"REPLACE")
        if auth:
            pieces.append(b"AUTH")
            pieces.append(auth)
        pieces.append(b"KEYS")
        pieces.extend(keys)
        return self.execute_command(
            "MIGRATE", host, port, "", destination_db, timeout, *pieces
        )

    def object(self, infotype: str, key: KeyT) -> Awaitable:
        """Return the encoding, idletime, or refcount about the key"""
        return self.execute_command("OBJECT", infotype, key, infotype=infotype)

    def memory_stats(self) -> Awaitable:
        """Return a dictionary of memory stats"""
        return self.execute_command("MEMORY STATS")

    def memory_usage(self, key: KeyT, samples: int = None) -> Awaitable:
        """
        Return the total memory usage for key, its value and associated
        administrative overheads.

        For nested data structures, ``samples`` is the number of elements to
        sample. If left unspecified, the server's default is 5. Use 0 to sample
        all elements.
        """
        args = []
        if isinstance(samples, int):
            args.extend([b"SAMPLES", samples])
        return self.execute_command("MEMORY USAGE", key, *args)

    def memory_purge(self) -> Awaitable:
        """Attempts to purge dirty pages for reclamation by allocator"""
        return self.execute_command("MEMORY PURGE")

    def ping(self) -> Awaitable:
        """Ping the Redis server"""
        return self.execute_command("PING")

    def save(self) -> Awaitable:
        """
        Tell the Redis server to save its data to disk,
        blocking until the save is complete
        """
        return self.execute_command("SAVE")

    def sentinel_get_master_addr_by_name(self, service_name: str) -> Awaitable:
        """Returns a (host, port) pair for the given ``service_name``"""
        return self.execute_command("SENTINEL GET-MASTER-ADDR-BY-NAME", service_name)

    def sentinel_master(self, service_name: str) -> Awaitable:
        """Returns a dictionary containing the specified masters state."""
        return self.execute_command("SENTINEL MASTER", service_name)

    def sentinel_masters(self) -> Awaitable:
        """Returns a list of dictionaries containing each master's state."""
        return self.execute_command("SENTINEL MASTERS")

    def sentinel_monitor(self, name: str, ip: str, port: int, quorum: int) -> Awaitable:
        """Add a new master to Sentinel to be monitored"""
        return self.execute_command("SENTINEL MONITOR", name, ip, port, quorum)

    def sentinel_remove(self, name: str) -> Awaitable:
        """Remove a master from Sentinel's monitoring"""
        return self.execute_command("SENTINEL REMOVE", name)

    def sentinel_sentinels(self, service_name: str) -> Awaitable:
        """Returns a list of sentinels for ``service_name``"""
        return self.execute_command("SENTINEL SENTINELS", service_name)

    def sentinel_set(self, name: str, option: str, value: EncodableT) -> Awaitable:
        """Set Sentinel monitoring parameters for a given master"""
        return self.execute_command("SENTINEL SET", name, option, value)

    def sentinel_slaves(self, service_name: str) -> Awaitable:
        """Returns a list of slaves for ``service_name``"""
        return self.execute_command("SENTINEL SLAVES", service_name)

    def shutdown(self, save: bool = False, nosave: bool = False) -> Awaitable:
        """Shutdown the Redis server.  If Redis has persistence configured,
        data will be flushed before shutdown.  If the "save" option is set,
        a data flush will be attempted even if there is no persistence
        configured.  If the "nosave" option is set, no data flush will be
        attempted.  The "save" and "nosave" options cannot both be set.
        """
        if save and nosave:
            raise DataError("SHUTDOWN save and nosave cannot both be set")
        args = ["SHUTDOWN"]
        if save:
            args.append("SAVE")
        if nosave:
            args.append("NOSAVE")
        try:
            self.execute_command(*args)
        except ConnectionError:
            # a ConnectionError here is expected
            return
        raise RedisError("SHUTDOWN seems to have failed.")

    def slaveof(self, host: str = None, port: int = None) -> Awaitable:
        """
        Set the server to be a replicated slave of the instance identified
        by the ``host`` and ``port``. If called without arguments, the
        instance is promoted to a master instead.
        """
        if host is None and port is None:
            return self.execute_command("SLAVEOF", b"NO", b"ONE")
        return self.execute_command("SLAVEOF", host, port)

    def slowlog_get(self, num: int = None) -> Awaitable:
        """
        Get the entries from the slowlog. If ``num`` is specified, get the
        most recent ``num`` items.
        """
        args: List[EncodableT] = ["SLOWLOG GET"]
        if num is not None:
            args.append(num)
        decode_responses = self.connection_pool.connection_kwargs.get(
            "decode_responses", False
        )
        return self.execute_command(*args, decode_responses=decode_responses)

    def slowlog_len(self) -> Awaitable:
        """Get the number of items in the slowlog"""
        return self.execute_command("SLOWLOG LEN")

    def slowlog_reset(self) -> Awaitable:
        """Remove all items in the slowlog"""
        return self.execute_command("SLOWLOG RESET")

    def time(self) -> Awaitable:
        """
        Returns the server time as a 2-item tuple of ints:
        (seconds since epoch, microseconds into this second).
        """
        return self.execute_command("TIME")

    def wait(self, num_replicas: int, timeout: int) -> Awaitable:
        """
        Redis synchronous replication
        That returns the number of replicas that processed the query when
        we finally have at least ``num_replicas``, or when the ``timeout`` was
        reached.
        """
        return self.execute_command("WAIT", num_replicas, timeout)

    # BASIC KEY COMMANDS
    def append(self, key: KeyT, value: EncodableT) -> Awaitable:
        """
        Appends the string ``value`` to the value at ``key``. If ``key``
        doesn't already exist, create it with a value of ``value``.
        Returns the new length of the value at ``key``.
        """
        return self.execute_command("APPEND", key, value)

    def bitcount(self, key: KeyT, start: int = None, end: int = None) -> Awaitable:
        """
        Returns the count of set bits in the value of ``key``.  Optional
        ``start`` and ``end`` paramaters indicate which bytes to consider
        """
        params: List[EncodableT] = [key]
        if start is not None and end is not None:
            params.append(start)
            params.append(end)
        elif (start is not None and end is None) or (end is not None and start is None):
            raise DataError("Both start and end must be specified")
        return self.execute_command("BITCOUNT", *params)

    def bitfield(self, key: KeyT, default_overflow: str = None) -> "BitFieldOperation":
        """
        Return a BitFieldOperation instance to conveniently construct one or
        more bitfield operations on ``key``.
        """
        return BitFieldOperation(self, key, default_overflow=default_overflow)

    def bitop(self, operation: str, dest: KeyT, *keys: KeyT) -> Awaitable:
        """
        Perform a bitwise operation using ``operation`` between ``keys`` and
        store the result in ``dest``.
        """
        return self.execute_command("BITOP", operation, dest, *keys)

    def bitpos(
        self, key: KeyT, bit: int, start: int = None, end: int = None
    ) -> Awaitable:
        """
        Return the position of the first bit set to 1 or 0 in a string.
        ``start`` and ``end`` difines search range. The range is interpreted
        as a range of bytes and not a range of bits, so start=0 and end=2
        means to look at the first three bytes.
        """
        if bit not in (0, 1):
            raise DataError("bit must be 0 or 1")
        params = [key, bit]

        start is not None and params.append(start)

        if start is not None and end is not None:
            params.append(end)
        elif start is None and end is not None:
            raise DataError("start argument is not set, " "when end is specified")
        return self.execute_command("BITPOS", *params)

    def decr(self, name: KeyT, amount: int = 1) -> Awaitable:
        """
        Decrements the value of ``key`` by ``amount``.  If no key exists,
        the value will be initialized as 0 - ``amount``
        """
        # An alias for ``decr()``, because it is already implemented
        # as DECRBY redis command.
        return self.decrby(name, amount)

    def decrby(self, name: KeyT, amount: int = 1) -> Awaitable:
        """
        Decrements the value of ``key`` by ``amount``.  If no key exists,
        the value will be initialized as 0 - ``amount``
        """
        return self.execute_command("DECRBY", name, amount)

    def delete(self, *names: KeyT) -> Awaitable:
        """Delete one or more keys specified by ``names``"""
        return self.execute_command("DEL", *names)

    def dump(self, name: KeyT) -> Awaitable:
        """
        Return a serialized version of the value stored at the specified key.
        If key does not exist a nil bulk reply is returned.
        """
        return self.execute_command("DUMP", name)

    def exists(self, *names: KeyT) -> Awaitable:
        """Returns the number of ``names`` that exist"""
        return self.execute_command("EXISTS", *names)

    def expire(self, name: KeyT, time: ExpiryT) -> Awaitable:
        """
        Set an expire flag on key ``name`` for ``time`` seconds. ``time``
        can be represented by an integer or a Python timedelta object.
        """
        if isinstance(time, datetime.timedelta):
            time = int(time.total_seconds())
        return self.execute_command("EXPIRE", name, time)

    def expireat(self, name: KeyT, when: AbsExpiryT) -> Awaitable:
        """
        Set an expire flag on key ``name``. ``when`` can be represented
        as an integer indicating unix time or a Python datetime object.
        """
        if isinstance(when, datetime.datetime):
            when = int(mod_time.mktime(when.timetuple()))
        return self.execute_command("EXPIREAT", name, when)

    def get(self, name: KeyT) -> Awaitable:
        """
        Return the value at key ``name``, or None if the key doesn't exist
        """
        return self.execute_command("GET", name)

    def getbit(self, name: KeyT, offset: int) -> Awaitable:
        """Returns a boolean indicating the value of ``offset`` in ``name``"""
        return self.execute_command("GETBIT", name, offset)

    def getrange(self, key: KeyT, start: int, end: int) -> Awaitable:
        """
        Returns the substring of the string value stored at ``key``,
        determined by the offsets ``start`` and ``end`` (both are inclusive)
        """
        return self.execute_command("GETRANGE", key, start, end)

    def getset(self, name: KeyT, value: EncodableT) -> Awaitable:
        """
        Sets the value at key ``name`` to ``value``
        and returns the old value at key ``name`` atomically.
        """
        return self.execute_command("GETSET", name, value)

    def incr(self, name: KeyT, amount: int = 1) -> Awaitable:
        """
        Increments the value of ``key`` by ``amount``.  If no key exists,
        the value will be initialized as ``amount``
        """
        return self.incrby(name, amount)

    def incrby(self, name: KeyT, amount: int = 1) -> Awaitable:
        """
        Increments the value of ``key`` by ``amount``.  If no key exists,
        the value will be initialized as ``amount``
        """
        # An alias for ``incr()``, because it is already implemented
        # as INCRBY redis command.
        return self.execute_command("INCRBY", name, amount)

    def incrbyfloat(self, name: KeyT, amount: float = 1.0) -> Awaitable:
        """
        Increments the value at key ``name`` by floating ``amount``.
        If no key exists, the value will be initialized as ``amount``
        """
        return self.execute_command("INCRBYFLOAT", name, amount)

    def keys(self, pattern: PatternT = "*") -> Awaitable:
        """Returns a list of keys matching ``pattern``"""
        return self.execute_command("KEYS", pattern)

    def mget(self, keys: KeysT, *args: EncodableT) -> Awaitable:
        """
        Returns a list of values ordered identically to ``keys``
        """
        args = list_or_args(keys, args)
        options: Dict[str, Union[EncodableT, Iterable[EncodableT]]] = {}
        if not args:
            options[EMPTY_RESPONSE] = []
        return self.execute_command("MGET", *args, **options)

    def mset(self, mapping: Mapping[AnyKeyT, EncodableT]) -> Awaitable:
        """
        Sets key/values based on a mapping. Mapping is a dictionary of
        key/value pairs. Both keys and values should be strings or types that
        can be cast to a string via str().
        """
        items: List[EncodableT] = []
        for pair in mapping.items():
            items.extend(pair)
        return self.execute_command("MSET", *items)

    def msetnx(self, mapping: Mapping[AnyKeyT, EncodableT]) -> Awaitable:
        """
        Sets key/values based on a mapping if none of the keys are already set.
        Mapping is a dictionary of key/value pairs. Both keys and values
        should be strings or types that can be cast to a string via str().
        Returns a boolean indicating if the operation was successful.
        """
        items: List[EncodableT] = []
        for pair in mapping.items():
            items.extend(pair)
        return self.execute_command("MSETNX", *items)

    def move(self, name: KeyT, db: int) -> Awaitable:
        """Moves the key ``name`` to a different Redis database ``db``"""
        return self.execute_command("MOVE", name, db)

    def persist(self, name: KeyT) -> Awaitable:
        """Removes an expiration on ``name``"""
        return self.execute_command("PERSIST", name)

    def pexpire(self, name: KeyT, time: ExpiryT) -> Awaitable:
        """
        Set an expire flag on key ``name`` for ``time`` milliseconds.
        ``time`` can be represented by an integer or a Python timedelta
        object.
        """
        if isinstance(time, datetime.timedelta):
            time = int(time.total_seconds() * 1000)
        return self.execute_command("PEXPIRE", name, time)

    def pexpireat(self, name: KeyT, when: AbsExpiryT) -> Awaitable:
        """
        Set an expire flag on key ``name``. ``when`` can be represented
        as an integer representing unix time in milliseconds (unix time * 1000)
        or a Python datetime object.
        """
        if isinstance(when, datetime.datetime):
            ms = int(when.microsecond / 1000)
            when = int(mod_time.mktime(when.timetuple())) * 1000 + ms
        return self.execute_command("PEXPIREAT", name, when)

    def psetex(self, name: KeyT, time_ms: ExpiryT, value: EncodableT) -> Awaitable:
        """
        Set the value of key ``name`` to ``value`` that expires in ``time_ms``
        milliseconds. ``time_ms`` can be represented by an integer or a Python
        timedelta object
        """
        if isinstance(time_ms, datetime.timedelta):
            time_ms = int(time_ms.total_seconds() * 1000)
        return self.execute_command("PSETEX", name, time_ms, value)

    def pttl(self, name: KeyT) -> Awaitable:
        """Returns the number of milliseconds until the key ``name`` will expire"""
        return self.execute_command("PTTL", name)

    def randomkey(self) -> Awaitable:
        """Returns the name of a random key"""
        return self.execute_command("RANDOMKEY")

    def rename(self, src: KeyT, dst: KeyT) -> Awaitable:
        """
        Rename key ``src`` to ``dst``
        """
        return self.execute_command("RENAME", src, dst)

    def renamenx(self, src: KeyT, dst: KeyT) -> Awaitable:
        """Rename key ``src`` to ``dst`` if ``dst`` doesn't already exist"""
        return self.execute_command("RENAMENX", src, dst)

    def restore(
        self,
        name: KeyT,
        ttl: float,
        value: EncodableT,
        replace: bool = False,
        absttl: bool = False,
    ) -> Awaitable:
        """
        Create a key using the provided serialized value, previously obtained
        using DUMP.

        ``replace`` allows an existing key on ``name`` to be overridden. If
        it's not specified an error is raised on collision.

        ``absttl`` if True, specified ``ttl`` should represent an absolute Unix
        timestamp in milliseconds in which the key will expire. (Redis 5.0 or
        greater).
        """
        params = [name, ttl, value]
        if replace:
            params.append("REPLACE")
        if absttl:
            params.append("ABSTTL")
        return self.execute_command("RESTORE", *params)

    def set(
        self,
        name: KeyT,
        value: EncodableT,
        ex: ExpiryT = None,
        px: ExpiryT = None,
        nx: bool = False,
        xx: bool = False,
        keepttl: bool = False,
    ) -> Awaitable:
        """
        Set the value at key ``name`` to ``value``

        ``ex`` sets an expire flag on key ``name`` for ``ex`` seconds.

        ``px`` sets an expire flag on key ``name`` for ``px`` milliseconds.

        ``nx`` if set to True, set the value at key ``name`` to ``value`` only
            if it does not exist.

        ``xx`` if set to True, set the value at key ``name`` to ``value`` only
            if it already exists.

        ``keepttl`` if True, retain the time to live associated with the key.
            (Available since Redis 6.0)
        """
        pieces: List[EncodableT] = [name, value]
        if ex is not None:
            pieces.append("EX")
            if isinstance(ex, datetime.timedelta):
                ex = int(ex.total_seconds())
            pieces.append(ex)
        if px is not None:
            pieces.append("PX")
            if isinstance(px, datetime.timedelta):
                px = int(px.total_seconds() * 1000)
            pieces.append(px)

        if nx:
            pieces.append("NX")
        if xx:
            pieces.append("XX")

        if keepttl:
            pieces.append("KEEPTTL")

        return self.execute_command("SET", *pieces)

    def setbit(self, name: KeyT, offset: int, value: int) -> Awaitable:
        """
        Flag the ``offset`` in ``name`` as ``value``. Returns a boolean
        indicating the previous value of ``offset``.
        """
        value = value and 1 or 0
        return self.execute_command("SETBIT", name, offset, value)

    def setex(
        self, name: KeyT, time: Union[int, datetime.timedelta], value: EncodableT
    ) -> Awaitable:
        """
        Set the value of key ``name`` to ``value`` that expires in ``time``
        seconds. ``time`` can be represented by an integer or a Python
        timedelta object.
        """
        if isinstance(time, datetime.timedelta):
            time = int(time.total_seconds())
        return self.execute_command("SETEX", name, time, value)

    def setnx(self, name: KeyT, value: EncodableT) -> Awaitable:
        """Set the value of key ``name`` to ``value`` if key doesn't exist"""
        return self.execute_command("SETNX", name, value)

    def setrange(self, name: KeyT, offset: int, value: EncodableT) -> Awaitable:
        """
        Overwrite bytes in the value of ``name`` starting at ``offset`` with
        ``value``. If ``offset`` plus the length of ``value`` exceeds the
        length of the original value, the new value will be larger than before.
        If ``offset`` exceeds the length of the original value, null bytes
        will be used to pad between the end of the previous value and the start
        of what's being injected.

        Returns the length of the new string.
        """
        return self.execute_command("SETRANGE", name, offset, value)

    def strlen(self, name: KeyT) -> Awaitable:
        """Return the number of bytes stored in the value of ``name``"""
        return self.execute_command("STRLEN", name)

    def substr(self, name: KeyT, start: int, end: int = -1) -> Awaitable:
        """
        Return a substring of the string at key ``name``. ``start`` and ``end``
        are 0-based integers specifying the portion of the string to return.
        """
        return self.execute_command("SUBSTR", name, start, end)

    def touch(self, *args: KeyT) -> Awaitable:
        """
        Alters the last access time of a key(s) ``*args``. A key is ignored
        if it does not exist.
        """
        return self.execute_command("TOUCH", *args)

    def ttl(self, name: KeyT) -> Awaitable:
        """Returns the number of seconds until the key ``name`` will expire"""
        return self.execute_command("TTL", name)

    def type(self, name: KeyT) -> Awaitable:
        """Returns the type of key ``name``"""
        return self.execute_command("TYPE", name)

    def unlink(self, *names: KeyT) -> Awaitable:
        """Unlink one or more keys specified by ``names``"""
        return self.execute_command("UNLINK", *names)

    # LIST COMMANDS
    def blpop(self, keys: KeysT, timeout: int = 0) -> Awaitable:
        """
        LPOP a value off of the first non-empty list
        named in the ``keys`` list.

        If none of the lists in ``keys`` has a value to LPOP, then block
        for ``timeout`` seconds, or until a value gets pushed on to one
        of the lists.

        If timeout is 0, then block indefinitely.
        """
        if timeout is None:
            timeout = 0
        keys = list_or_args(keys, None)
        keys.append(timeout)
        return self.execute_command("BLPOP", *keys)

    def brpop(self, keys: KeysT, timeout: int = 0) -> Awaitable:
        """
        RPOP a value off of the first non-empty list
        named in the ``keys`` list.

        If none of the lists in ``keys`` has a value to RPOP, then block
        for ``timeout`` seconds, or until a value gets pushed on to one
        of the lists.

        If timeout is 0, then block indefinitely.
        """
        if timeout is None:
            timeout = 0
        keys = list_or_args(keys, None)
        keys.append(timeout)
        return self.execute_command("BRPOP", *keys)

    def brpoplpush(self, src: KeyT, dst: KeyT, timeout: int = 0) -> Awaitable:
        """
        Pop a value off the tail of ``src``, push it on the head of ``dst``
        and then return it.

        This command blocks until a value is in ``src`` or until ``timeout``
        seconds elapse, whichever is first. A ``timeout`` value of 0 blocks
        forever.
        """
        if timeout is None:
            timeout = 0
        return self.execute_command("BRPOPLPUSH", src, dst, timeout)

    def lindex(self, name: KeyT, index: int) -> Awaitable:
        """
        Return the item from list ``name`` at position ``index``

        Negative indexes are supported and will return an item at the
        end of the list
        """
        return self.execute_command("LINDEX", name, index)

    def linsert(
        self, name: KeyT, where: str, refvalue: EncodableT, value: EncodableT
    ) -> Awaitable:
        """
        Insert ``value`` in list ``name`` either immediately before or after
        [``where``] ``refvalue``

        Returns the new length of the list on success or -1 if ``refvalue``
        is not in the list.
        """
        return self.execute_command("LINSERT", name, where, refvalue, value)

    def llen(self, name: KeyT) -> Awaitable:
        """Return the length of the list ``name``"""
        return self.execute_command("LLEN", name)

    def lpop(self, name: KeyT) -> Awaitable:
        """Remove and return the first item of the list ``name``"""
        return self.execute_command("LPOP", name)

    def lpush(self, name: KeyT, *values: EncodableT) -> Awaitable:
        """Push ``values`` onto the head of the list ``name``"""
        return self.execute_command("LPUSH", name, *values)

    def lpushx(self, name: KeyT, value: EncodableT) -> Awaitable:
        """Push ``value`` onto the head of the list ``name`` if ``name`` exists"""
        return self.execute_command("LPUSHX", name, value)

    def lrange(self, name: KeyT, start: int, end: int) -> Awaitable:
        """
        Return a slice of the list ``name`` between
        position ``start`` and ``end``

        ``start`` and ``end`` can be negative numbers just like
        Python slicing notation
        """
        return self.execute_command("LRANGE", name, start, end)

    def lrem(self, name: KeyT, count: int, value: EncodableT) -> Awaitable:
        """
        Remove the first ``count`` occurrences of elements equal to ``value``
        from the list stored at ``name``.

        The count argument influences the operation in the following ways:
            count > 0: Remove elements equal to value moving from head to tail.
            count < 0: Remove elements equal to value moving from tail to head.
            count = 0: Remove all elements equal to value.
        """
        return self.execute_command("LREM", name, count, value)

    def lset(self, name: KeyT, index: int, value: EncodableT) -> Awaitable:
        """Set ``position`` of list ``name`` to ``value``"""
        return self.execute_command("LSET", name, index, value)

    def ltrim(self, name: KeyT, start: int, end: int) -> Awaitable:
        """
        Trim the list ``name``, removing all values not within the slice
        between ``start`` and ``end``

        ``start`` and ``end`` can be negative numbers just like
        Python slicing notation
        """
        return self.execute_command("LTRIM", name, start, end)

    def rpop(self, name: KeyT) -> Awaitable:
        """Remove and return the last item of the list ``name``"""
        return self.execute_command("RPOP", name)

    def rpoplpush(self, src: KeyT, dst: KeyT) -> Awaitable:
        """
        RPOP a value off of the ``src`` list and atomically LPUSH it
        on to the ``dst`` list.  Returns the value.
        """
        return self.execute_command("RPOPLPUSH", src, dst)

    def rpush(self, name: KeyT, *values: EncodableT) -> Awaitable:
        """Push ``values`` onto the tail of the list ``name``"""
        return self.execute_command("RPUSH", name, *values)

    def rpushx(self, name: KeyT, value: EncodableT) -> Awaitable:
        """Push ``value`` onto the tail of the list ``name`` if ``name`` exists"""
        return self.execute_command("RPUSHX", name, value)

    def lpos(
        self,
        name: KeyT,
        value: EncodableT,
        rank: int = None,
        count: int = None,
        maxlen: int = None,
    ) -> Awaitable:
        """
        Get position of ``value`` within the list ``name``

         If specified, ``rank`` indicates the "rank" of the first element to
         return in case there are multiple copies of ``value`` in the list.
         By default, LPOS returns the position of the first occurrence of
         ``value`` in the list. When ``rank`` 2, LPOS returns the position of
         the second ``value`` in the list. If ``rank`` is negative, LPOS
         searches the list in reverse. For example, -1 would return the
         position of the last occurrence of ``value`` and -2 would return the
         position of the next to last occurrence of ``value``.

         If specified, ``count`` indicates that LPOS should return a list of
         up to ``count`` positions. A ``count`` of 2 would return a list of
         up to 2 positions. A ``count`` of 0 returns a list of all positions
         matching ``value``. When ``count`` is specified and but ``value``
         does not exist in the list, an empty list is returned.

         If specified, ``maxlen`` indicates the maximum number of list
         elements to scan. A ``maxlen`` of 1000 will only return the
         position(s) of items within the first 1000 entries in the list.
         A ``maxlen`` of 0 (the default) will scan the entire list.
        """
        pieces: List[EncodableT] = [name, value]
        if rank is not None:
            pieces.extend(["RANK", rank])

        if count is not None:
            pieces.extend(["COUNT", count])

        if maxlen is not None:
            pieces.extend(["MAXLEN", maxlen])

        return self.execute_command("LPOS", *pieces)

    def sort(
        self,
        name: KeyT,
        start: int = None,
        num: int = None,
        by: KeyT = None,
        get: KeysT = None,
        desc: bool = False,
        alpha: bool = False,
        store: KeyT = None,
        groups: bool = False,
    ) -> Awaitable:
        """
        Sort and return the list, set or sorted set at ``name``.

        ``start`` and ``num`` allow for paging through the sorted data

        ``by`` allows using an external key to weight and sort the items.
            Use an "*" to indicate where in the key the item value is located

        ``get`` allows for returning items from external keys rather than the
            sorted data itself.  Use an "*" to indicate where in the key
            the item value is located

        ``desc`` allows for reversing the sort

        ``alpha`` allows for sorting lexicographically rather than numerically

        ``store`` allows for storing the result of the sort into
            the key ``store``

        ``groups`` if set to True and if ``get`` contains at least two
            elements, sort will return a list of tuples, each containing the
            values fetched from the arguments to ``get``.

        """
        if (start is not None and num is None) or (num is not None and start is None):
            raise DataError("``start`` and ``num`` must both be specified")

        pieces: List[EncodableT] = [name]
        if by is not None:
            pieces.append(b"BY")
            pieces.append(by)
        if start is not None and num is not None:
            pieces.append(b"LIMIT")
            pieces.append(start)
            pieces.append(num)
        if get is not None:
            # If get is a string assume we want to get a single value.
            # Otherwise assume it's an interable and we want to get multiple
            # values. We can't just iterate blindly because strings are
            # iterable.
            if isinstance(get, (bytes, str)):
                pieces.append(b"GET")
                pieces.append(get)
            else:
                for g in get:
                    pieces.append(b"GET")
                    pieces.append(g)
        if desc:
            pieces.append(b"DESC")
        if alpha:
            pieces.append(b"ALPHA")
        if store is not None:
            pieces.append(b"STORE")
            pieces.append(store)

        if groups:
            if not get or isinstance(get, (bytes, str)) or len(get) < 2:
                raise DataError(
                    'when using "groups" the "get" argument '
                    "must be specified and contain at least "
                    "two keys"
                )

        options = {"groups": len(get) if groups else None}
        return self.execute_command("SORT", *pieces, **options)

    # SCAN COMMANDS
    def scan(
        self,
        cursor: int = 0,
        match: PatternT = None,
        count: int = None,
        _type: str = None,
    ) -> Awaitable:
        """
        Incrementally return lists of key names. Also return a cursor
        indicating the scan position.

        ``match`` allows for filtering the keys by pattern

        ``count`` provides a hint to Redis about the number of keys to
            return per batch.

        ``_type`` filters the returned values by a particular Redis type.
            Stock Redis instances allow for the following types:
            HASH, LIST, SET, STREAM, STRING, ZSET
            Additionally, Redis modules can expose other types as well.
        """
        pieces: List[EncodableT] = [cursor]
        if match is not None:
            pieces.extend([b"MATCH", match])
        if count is not None:
            pieces.extend([b"COUNT", count])
        if _type is not None:
            pieces.extend([b"TYPE", _type])
        return self.execute_command("SCAN", *pieces)

    async def scan_iter(
        self, match: PatternT = None, count: int = None, _type: str = None
    ) -> AsyncIterator:
        """
        Make an iterator using the SCAN command so that the client doesn't
        need to remember the cursor position.

        ``match`` allows for filtering the keys by pattern

        ``count`` provides a hint to Redis about the number of keys to
            return per batch.

        ``_type`` filters the returned values by a particular Redis type.
            Stock Redis instances allow for the following types:
            HASH, LIST, SET, STREAM, STRING, ZSET
            Additionally, Redis modules can expose other types as well.
        """
        cursor = "0"
        while cursor != 0:
            cursor, data = await self.scan(
                cursor=cursor, match=match, count=count, _type=_type
            )
            for d in data:
                yield d

    def sscan(
        self, name: KeyT, cursor: int = 0, match: PatternT = None, count: int = None
    ) -> Awaitable:
        """
        Incrementally return lists of elements in a set. Also return a cursor
        indicating the scan position.

        ``match`` allows for filtering the keys by pattern

        ``count`` allows for hint the minimum number of returns
        """
        pieces: List[EncodableT] = [name, cursor]
        if match is not None:
            pieces.extend([b"MATCH", match])
        if count is not None:
            pieces.extend([b"COUNT", count])
        return self.execute_command("SSCAN", *pieces)

    async def sscan_iter(
        self, name: KeyT, match: PatternT = None, count: int = None
    ) -> AsyncIterator:
        """
        Make an iterator using the SSCAN command so that the client doesn't
        need to remember the cursor position.

        ``match`` allows for filtering the keys by pattern

        ``count`` allows for hint the minimum number of returns
        """
        cursor = "0"
        while cursor != 0:
            cursor, data = await self.sscan(
                name, cursor=cursor, match=match, count=count
            )
            for d in data:
                yield d

    def hscan(
        self, name: KeyT, cursor: int = 0, match: PatternT = None, count: int = None
    ) -> Awaitable:
        """
        Incrementally return key/value slices in a hash. Also return a cursor
        indicating the scan position.

        ``match`` allows for filtering the keys by pattern

        ``count`` allows for hint the minimum number of returns
        """
        pieces: List[EncodableT] = [name, cursor]
        if match is not None:
            pieces.extend([b"MATCH", match])
        if count is not None:
            pieces.extend([b"COUNT", count])
        return self.execute_command("HSCAN", *pieces)

    async def hscan_iter(
        self, name: str, match: PatternT = None, count: int = None
    ) -> AsyncIterator:
        """
        Make an iterator using the HSCAN command so that the client doesn't
        need to remember the cursor position.

        ``match`` allows for filtering the keys by pattern

        ``count`` allows for hint the minimum number of returns
        """
        cursor = "0"
        while cursor != 0:
            cursor, data = await self.hscan(
                name, cursor=cursor, match=match, count=count
            )
            for it in data.items():
                yield it

    def zscan(
        self,
        name: KeyT,
        cursor: int = 0,
        match: PatternT = None,
        count: int = None,
        score_cast_func: Union[Type, Callable] = float,
    ) -> Awaitable:
        """
        Incrementally return lists of elements in a sorted set. Also return a
        cursor indicating the scan position.

        ``match`` allows for filtering the keys by pattern

        ``count`` allows for hint the minimum number of returns

        ``score_cast_func`` a callable used to cast the score return value
        """
        pieces: List[EncodableT] = [name, cursor]
        if match is not None:
            pieces.extend([b"MATCH", match])
        if count is not None:
            pieces.extend([b"COUNT", count])
        options = {"score_cast_func": score_cast_func}
        return self.execute_command("ZSCAN", *pieces, **options)

    async def zscan_iter(
        self,
        name: KeyT,
        match: PatternT = None,
        count: int = None,
        score_cast_func: Union[Type, Callable] = float,
    ) -> AsyncIterator:
        """
        Make an iterator using the ZSCAN command so that the client doesn't
        need to remember the cursor position.

        ``match`` allows for filtering the keys by pattern

        ``count`` allows for hint the minimum number of returns

        ``score_cast_func`` a callable used to cast the score return value
        """
        cursor = "0"
        while cursor != 0:
            cursor, data = await self.zscan(
                name,
                cursor=cursor,
                match=match,
                count=count,
                score_cast_func=score_cast_func,
            )
            for d in data:
                yield d

    # SET COMMANDS
    def sadd(self, name: KeyT, *values: EncodableT) -> Awaitable:
        """Add ``value(s)`` to set ``name``"""
        return self.execute_command("SADD", name, *values)

    def scard(self, name: KeyT) -> Awaitable:
        """Return the number of elements in set ``name``"""
        return self.execute_command("SCARD", name)

    def sdiff(self, keys: KeysT, *args: EncodableT) -> Awaitable:
        """Return the difference of sets specified by ``keys``"""
        args = list_or_args(keys, args)
        return self.execute_command("SDIFF", *args)

    def sdiffstore(self, dest: KeyT, keys: KeysT, *args: EncodableT) -> Awaitable:
        """
        Store the difference of sets specified by ``keys`` into a new
        set named ``dest``.  Returns the number of keys in the new set.
        """
        args = list_or_args(keys, args)
        return self.execute_command("SDIFFSTORE", dest, *args)

    def sinter(self, keys: KeysT, *args: EncodableT) -> Awaitable:
        """Return the intersection of sets specified by ``keys``"""
        args = list_or_args(keys, args)
        return self.execute_command("SINTER", *args)

    def sinterstore(self, dest: KeyT, keys: KeysT, *args: EncodableT) -> Awaitable:
        """
        Store the intersection of sets specified by ``keys`` into a new
        set named ``dest``.  Returns the number of keys in the new set.
        """
        args = list_or_args(keys, args)
        return self.execute_command("SINTERSTORE", dest, *args)

    def sismember(self, name: KeyT, value: EncodableT) -> Awaitable:
        """Return a boolean indicating if ``value`` is a member of set ``name``"""
        return self.execute_command("SISMEMBER", name, value)

    def smembers(self, name: KeyT) -> Awaitable:
        """Return all members of the set ``name``"""
        return self.execute_command("SMEMBERS", name)

    def smove(self, src: KeyT, dst: KeyT, value: EncodableT) -> Awaitable:
        """Move ``value`` from set ``src`` to set ``dst`` atomically"""
        return self.execute_command("SMOVE", src, dst, value)

    def spop(self, name: KeyT, count: int = None) -> Awaitable:
        """Remove and return a random member of set ``name``"""
        args = (count is not None) and [count] or []
        return self.execute_command("SPOP", name, *args)

    def srandmember(self, name: KeyT, number: int = None) -> Awaitable:
        """
        If ``number`` is None, returns a random member of set ``name``.

        If ``number`` is supplied, returns a list of ``number`` random
        members of set ``name``. Note this is only available when running
        Redis 2.6+.
        """
        args = (number is not None) and [number] or []
        return self.execute_command("SRANDMEMBER", name, *args)

    def srem(self, name: KeyT, *values: EncodableT) -> Awaitable:
        """Remove ``values`` from set ``name``"""
        return self.execute_command("SREM", name, *values)

    def sunion(self, keys: KeysT, *args: EncodableT) -> Awaitable:
        """Return the union of sets specified by ``keys``"""
        args = list_or_args(keys, args)
        return self.execute_command("SUNION", *args)

    def sunionstore(self, dest: KeyT, keys: KeysT, *args: EncodableT) -> Awaitable:
        """
        Store the union of sets specified by ``keys`` into a new
        set named ``dest``.  Returns the number of keys in the new set.
        """
        args = list_or_args(keys, args)
        return self.execute_command("SUNIONSTORE", dest, *args)

    # STREAMS COMMANDS
    def xack(self, name: KeyT, groupname: GroupT, *ids: StreamIdT) -> Awaitable:
        """
        Acknowledges the successful processing of one or more messages.
        name: name of the stream.
        groupname: name of the consumer group.
        *ids: message ids to acknowlege.
        """
        return self.execute_command("XACK", name, groupname, *ids)

    def xadd(
        self,
        name: KeyT,
        fields: Dict[FieldT, EncodableT],
        id: StreamIdT = "*",
        maxlen: int = None,
        approximate: bool = True,
    ) -> Awaitable:
        """
        Add to a stream.
        name: name of the stream
        fields: dict of field/value pairs to insert into the stream
        id: Location to insert this record. By default it is appended.
        maxlen: truncate old stream members beyond this size
        approximate: actual stream length may be slightly more than maxlen

        """
        pieces: List[EncodableT] = []
        if maxlen is not None:
            if not isinstance(maxlen, int) or maxlen < 1:
                raise DataError("XADD maxlen must be a positive integer")
            pieces.append(b"MAXLEN")
            if approximate:
                pieces.append(b"~")
            pieces.append(str(maxlen))
        pieces.append(id)
        if not isinstance(fields, dict) or len(fields) == 0:
            raise DataError("XADD fields must be a non-empty dict")
        for pair in fields.items():
            pieces.extend(pair)
        return self.execute_command("XADD", name, *pieces)

    def xclaim(
        self,
        name: KeyT,
        groupname: GroupT,
        consumername: ConsumerT,
        min_idle_time: int,
        message_ids: Union[List[StreamIdT], Tuple[StreamIdT]],
        idle: int = None,
        time: int = None,
        retrycount: int = None,
        force: bool = False,
        justid: bool = False,
    ) -> Awaitable:
        """
        Changes the ownership of a pending message.
        name: name of the stream.
        groupname: name of the consumer group.
        consumername: name of a consumer that claims the message.
        min_idle_time: filter messages that were idle less than this amount of
        milliseconds
        message_ids: non-empty list or tuple of message IDs to claim
        idle: optional. Set the idle time (last time it was delivered) of the
         message in ms
        time: optional integer. This is the same as idle but instead of a
         relative amount of milliseconds, it sets the idle time to a specific
         Unix time (in milliseconds).
        retrycount: optional integer. set the retry counter to the specified
         value. This counter is incremented every time a message is delivered
         again.
        force: optional boolean, false by default. Creates the pending message
         entry in the PEL even if certain specified IDs are not already in the
         PEL assigned to a different client.
        justid: optional boolean, false by default. Return just an array of IDs
         of messages successfully claimed, without returning the actual message
        """
        if not isinstance(min_idle_time, int) or min_idle_time < 0:
            raise DataError("XCLAIM min_idle_time must be a non negative " "integer")
        if not isinstance(message_ids, (list, tuple)) or not message_ids:
            raise DataError(
                "XCLAIM message_ids must be a non empty list or "
                "tuple of message IDs to claim"
            )

        kwargs = {}
        pieces: List[EncodableT] = [name, groupname, consumername, str(min_idle_time)]
        pieces.extend(list(message_ids))

        if idle is not None:
            if not isinstance(idle, int):
                raise DataError("XCLAIM idle must be an integer")
            pieces.extend((b"IDLE", str(idle)))
        if time is not None:
            if not isinstance(time, int):
                raise DataError("XCLAIM time must be an integer")
            pieces.extend((b"TIME", str(time)))
        if retrycount is not None:
            if not isinstance(retrycount, int):
                raise DataError("XCLAIM retrycount must be an integer")
            pieces.extend((b"RETRYCOUNT", str(retrycount)))

        if force:
            if not isinstance(force, bool):
                raise DataError("XCLAIM force must be a boolean")
            pieces.append(b"FORCE")
        if justid:
            if not isinstance(justid, bool):
                raise DataError("XCLAIM justid must be a boolean")
            pieces.append(b"JUSTID")
            kwargs["parse_justid"] = True
        return self.execute_command("XCLAIM", *pieces, **kwargs)

    def xdel(self, name: KeyT, *ids: StreamIdT) -> Awaitable:
        """
        Deletes one or more messages from a stream.
        name: name of the stream.
        *ids: message ids to delete.
        """
        return self.execute_command("XDEL", name, *ids)

    def xgroup_create(
        self, name: KeyT, groupname: GroupT, id: StreamIdT = "$", mkstream: bool = False
    ) -> Awaitable:
        """
        Create a new consumer group associated with a stream.
        name: name of the stream.
        groupname: name of the consumer group.
        id: ID of the last item in the stream to consider already delivered.
        """
        pieces: List[EncodableT] = ["XGROUP CREATE", name, groupname, id]
        if mkstream:
            pieces.append(b"MKSTREAM")
        return self.execute_command(*pieces)

    def xgroup_delconsumer(
        self, name: KeyT, groupname: GroupT, consumername: ConsumerT
    ) -> Awaitable:
        """
        Remove a specific consumer from a consumer group.
        Returns the number of pending messages that the consumer had before it
        was deleted.
        name: name of the stream.
        groupname: name of the consumer group.
        consumername: name of consumer to delete
        """
        return self.execute_command("XGROUP DELCONSUMER", name, groupname, consumername)

    def xgroup_destroy(self, name: KeyT, groupname: GroupT) -> Awaitable:
        """
        Destroy a consumer group.
        name: name of the stream.
        groupname: name of the consumer group.
        """
        return self.execute_command("XGROUP DESTROY", name, groupname)

    def xgroup_setid(self, name: KeyT, groupname: GroupT, id: StreamIdT) -> Awaitable:
        """
        Set the consumer group last delivered ID to something else.
        name: name of the stream.
        groupname: name of the consumer group.
        id: ID of the last item in the stream to consider already delivered.
        """
        return self.execute_command("XGROUP SETID", name, groupname, id)

    def xinfo_consumers(self, name: KeyT, groupname: GroupT) -> Awaitable:
        """
        Returns general information about the consumers in the group.
        name: name of the stream.
        groupname: name of the consumer group.
        """
        return self.execute_command("XINFO CONSUMERS", name, groupname)

    def xinfo_groups(self, name: KeyT) -> Awaitable:
        """
        Returns general information about the consumer groups of the stream.
        name: name of the stream.
        """
        return self.execute_command("XINFO GROUPS", name)

    def xinfo_stream(self, name: KeyT) -> Awaitable:
        """
        Returns general information about the stream.
        name: name of the stream.
        """
        return self.execute_command("XINFO STREAM", name)

    def xlen(self, name: KeyT) -> Awaitable:
        """
        Returns the number of elements in a given stream.
        """
        return self.execute_command("XLEN", name)

    def xpending(self, name: KeyT, groupname: GroupT) -> Awaitable:
        """
        Returns information about pending messages of a group.
        name: name of the stream.
        groupname: name of the consumer group.
        """
        return self.execute_command("XPENDING", name, groupname)

    def xpending_range(
        self,
        name: KeyT,
        groupname: GroupT,
        min: StreamIdT,
        max: StreamIdT,
        count: int,
        consumername: ConsumerT = None,
    ) -> Awaitable:
        """
        Returns information about pending messages, in a range.
        name: name of the stream.
        groupname: name of the consumer group.
        min: minimum stream ID.
        max: maximum stream ID.
        count: number of messages to return
        consumername: name of a consumer to filter by (optional).
        """
        pieces: List[EncodableT] = [name, groupname]
        if min is not None or max is not None or count is not None:
            if min is None or max is None or count is None:
                raise DataError(
                    "XPENDING must be provided with min, max "
                    "and count parameters, or none of them. "
                )
            if not isinstance(count, int) or count < -1:
                raise DataError("XPENDING count must be a integer >= -1")
            pieces.extend((min, max, str(count)))
        if consumername is not None:
            if min is None or max is None or count is None:
                raise DataError(
                    "if XPENDING is provided with consumername,"
                    " it must be provided with min, max and"
                    " count parameters"
                )
            pieces.append(consumername)
        return self.execute_command("XPENDING", *pieces, parse_detail=True)

    def xrange(
        self, name: KeyT, min: StreamIdT = "-", max: StreamIdT = "+", count: int = None
    ) -> Awaitable:
        """
        Read stream values within an interval.
        name: name of the stream.
        start: first stream ID. defaults to '-',
               meaning the earliest available.
        finish: last stream ID. defaults to '+',
                meaning the latest available.
        count: if set, only return this many items, beginning with the
               earliest available.
        """
        pieces: List[EncodableT] = [min, max]
        if count is not None:
            if not isinstance(count, int) or count < 1:
                raise DataError("XRANGE count must be a positive integer")
            pieces.append(b"COUNT")
            pieces.append(str(count))

        return self.execute_command("XRANGE", name, *pieces)

    def xread(
        self, streams: Dict[KeyT, StreamIdT], count: int = None, block: int = None
    ) -> Awaitable:
        """
        Block and monitor multiple streams for new data.
        streams: a dict of stream names to stream IDs, where
                   IDs indicate the last ID already seen.
        count: if set, only return this many items, beginning with the
               earliest available.
        block: number of milliseconds to wait, if nothing already present.
        """
        pieces: List[EncodableT] = []
        if block is not None:
            if not isinstance(block, int) or block < 0:
                raise DataError("XREAD block must be a non-negative integer")
            pieces.append(b"BLOCK")
            pieces.append(str(block))
        if count is not None:
            if not isinstance(count, int) or count < 1:
                raise DataError("XREAD count must be a positive integer")
            pieces.append(b"COUNT")
            pieces.append(str(count))
        if not isinstance(streams, dict) or len(streams) == 0:
            raise DataError("XREAD streams must be a non empty dict")
        pieces.append(b"STREAMS")
        keys, values = zip(*streams.items())
        pieces.extend(keys)
        pieces.extend(values)
        return self.execute_command("XREAD", *pieces)

    def xreadgroup(
        self,
        groupname: str,
        consumername: str,
        streams: Dict[KeyT, StreamIdT],
        count: int = None,
        block: int = None,
        noack: bool = False,
    ) -> Awaitable:
        """
        Read from a stream via a consumer group.
        groupname: name of the consumer group.
        consumername: name of the requesting consumer.
        streams: a dict of stream names to stream IDs, where
               IDs indicate the last ID already seen.
        count: if set, only return this many items, beginning with the
               earliest available.
        block: number of milliseconds to wait, if nothing already present.
        noack: do not add messages to the PEL
        """
        pieces: List[EncodableT] = [b"GROUP", groupname, consumername]
        if count is not None:
            if not isinstance(count, int) or count < 1:
                raise DataError("XREADGROUP count must be a positive integer")
            pieces.append(b"COUNT")
            pieces.append(str(count))
        if block is not None:
            if not isinstance(block, int) or block < 0:
                raise DataError("XREADGROUP block must be a non-negative " "integer")
            pieces.append(b"BLOCK")
            pieces.append(str(block))
        if noack:
            pieces.append(b"NOACK")
        if not isinstance(streams, dict) or len(streams) == 0:
            raise DataError("XREADGROUP streams must be a non empty dict")
        pieces.append(b"STREAMS")
        pieces.extend(streams.keys())
        pieces.extend(streams.values())
        return self.execute_command("XREADGROUP", *pieces)

    def xrevrange(
        self, name: KeyT, max: StreamIdT = "+", min: StreamIdT = "-", count: int = None
    ) -> Awaitable:
        """
        Read stream values within an interval, in reverse order.
        name: name of the stream
        start: first stream ID. defaults to '+',
               meaning the latest available.
        finish: last stream ID. defaults to '-',
                meaning the earliest available.
        count: if set, only return this many items, beginning with the
               latest available.
        """
        pieces: List[EncodableT] = [max, min]
        if count is not None:
            if not isinstance(count, int) or count < 1:
                raise DataError("XREVRANGE count must be a positive integer")
            pieces.append(b"COUNT")
            pieces.append(str(count))

        return self.execute_command("XREVRANGE", name, *pieces)

    def xtrim(self, name: KeyT, maxlen: int, approximate: bool = True) -> Awaitable:
        """
        Trims old messages from a stream.
        name: name of the stream.
        maxlen: truncate old stream messages beyond this size
        approximate: actual stream length may be slightly more than maxlen
        """
        pieces: List[EncodableT] = [b"MAXLEN"]
        if approximate:
            pieces.append(b"~")
        pieces.append(maxlen)
        return self.execute_command("XTRIM", name, *pieces)

    # SORTED SET COMMANDS
    def zadd(
        self,
        name: KeyT,
        mapping: Mapping[AnyKeyT, EncodableT],
        nx: bool = False,
        xx: bool = False,
        ch: bool = False,
        incr: bool = False,
    ) -> Awaitable:
        """
        Set any number of element-name, score pairs to the key ``name``. Pairs
        are specified as a dict of element-names keys to score values.

        ``nx`` forces ZADD to only create new elements and not to update
        scores for elements that already exist.

        ``xx`` forces ZADD to only update scores of elements that already
        exist. New elements will not be added.

        ``ch`` modifies the return value to be the numbers of elements changed.
        Changed elements include new elements that were added and elements
        whose scores changed.

        ``incr`` modifies ZADD to behave like ZINCRBY. In this mode only a
        single element/score pair can be specified and the score is the amount
        the existing score will be incremented by. When using this mode the
        return value of ZADD will be the new score of the element.

        The return value of ZADD varies based on the mode specified. With no
        options, ZADD returns the number of new elements added to the sorted
        set.
        """
        if not mapping:
            raise DataError("ZADD requires at least one element/score pair")
        if nx and xx:
            raise DataError("ZADD allows either 'nx' or 'xx', not both")
        if incr and len(mapping) != 1:
            raise DataError(
                "ZADD option 'incr' only works when passing a "
                "single element/score pair"
            )
        pieces: List[EncodableT] = []
        options = {}
        if nx:
            pieces.append(b"NX")
        if xx:
            pieces.append(b"XX")
        if ch:
            pieces.append(b"CH")
        if incr:
            pieces.append(b"INCR")
            options["as_score"] = True
        for pair in mapping.items():
            pieces.append(pair[1])
            pieces.append(pair[0])
        return self.execute_command("ZADD", name, *pieces, **options)

    def zcard(self, name: KeyT) -> Awaitable:
        """Return the number of elements in the sorted set ``name``"""
        return self.execute_command("ZCARD", name)

    def zcount(self, name: KeyT, min: ZScoreBoundT, max: ZScoreBoundT) -> Awaitable:
        """
        Returns the number of elements in the sorted set at key ``name`` with
        a score between ``min`` and ``max``.
        """
        return self.execute_command("ZCOUNT", name, min, max)

    def zincrby(self, name: KeyT, amount: float, value: EncodableT) -> Awaitable:
        """Increment the score of ``value`` in sorted set ``name`` by ``amount``"""
        return self.execute_command("ZINCRBY", name, amount, value)

    def zinterstore(
        self,
        dest: KeyT,
        keys: Union[Sequence[KeyT], Mapping[AnyKeyT, float]],
        aggregate: str = None,
    ) -> Awaitable:
        """
        Intersect multiple sorted sets specified by ``keys`` into
        a new sorted set, ``dest``. Scores in the destination will be
        aggregated based on the ``aggregate``, or SUM if none is provided.
        """
        return self._zaggregate("ZINTERSTORE", dest, keys, aggregate)

    def zlexcount(self, name: KeyT, min: EncodableT, max: EncodableT) -> Awaitable:
        """
        Return the number of items in the sorted set ``name`` between the
        lexicographical range ``min`` and ``max``.
        """
        return self.execute_command("ZLEXCOUNT", name, min, max)

    def zpopmax(self, name: KeyT, count: int = None) -> Awaitable:
        """
        Remove and return up to ``count`` members with the highest scores
        from the sorted set ``name``.
        """
        args = (count is not None) and [count] or []
        options = {"withscores": True}
        return self.execute_command("ZPOPMAX", name, *args, **options)

    def zpopmin(self, name: KeyT, count: int = None) -> Awaitable:
        """
        Remove and return up to ``count`` members with the lowest scores
        from the sorted set ``name``.
        """
        args = (count is not None) and [count] or []
        options = {"withscores": True}
        return self.execute_command("ZPOPMIN", name, *args, **options)

    def bzpopmax(self, keys: KeysT, timeout: int = 0) -> Awaitable:
        """
        ZPOPMAX a value off of the first non-empty sorted set
        named in the ``keys`` list.

        If none of the sorted sets in ``keys`` has a value to ZPOPMAX,
        then block for ``timeout`` seconds, or until a member gets added
        to one of the sorted sets.

        If timeout is 0, then block indefinitely.
        """
        if timeout is None:
            timeout = 0
        keys = list_or_args(keys, None)
        keys.append(timeout)
        return self.execute_command("BZPOPMAX", *keys)

    def bzpopmin(self, keys: KeysT, timeout: int = 0) -> Awaitable:
        """
        ZPOPMIN a value off of the first non-empty sorted set
        named in the ``keys`` list.

        If none of the sorted sets in ``keys`` has a value to ZPOPMIN,
        then block for ``timeout`` seconds, or until a member gets added
        to one of the sorted sets.

        If timeout is 0, then block indefinitely.
        """
        if timeout is None:
            timeout = 0
        klist: List[EncodableT] = list_or_args(keys, None)
        klist.append(timeout)
        return self.execute_command("BZPOPMIN", *klist)

    def zrange(
        self,
        name: KeyT,
        start: int,
        end: int,
        desc: bool = False,
        withscores: bool = False,
        score_cast_func: Union[Type, Callable] = float,
    ) -> Awaitable:
        """
        Return a range of values from sorted set ``name`` between
        ``start`` and ``end`` sorted in ascending order.

        ``start`` and ``end`` can be negative, indicating the end of the range.

        ``desc`` a boolean indicating whether to sort the results descendingly

        ``withscores`` indicates to return the scores along with the values.
        The return type is a list of (value, score) pairs

        ``score_cast_func`` a callable used to cast the score return value
        """
        if desc:
            return self.zrevrange(name, start, end, withscores, score_cast_func)
        pieces: List[EncodableT] = ["ZRANGE", name, start, end]
        if withscores:
            pieces.append(b"WITHSCORES")
        options = {"withscores": withscores, "score_cast_func": score_cast_func}
        return self.execute_command(*pieces, **options)

    def zrangebylex(
        self,
        name: KeyT,
        min: EncodableT,
        max: EncodableT,
        start: int = None,
        num: int = None,
    ) -> Awaitable:
        """
        Return the lexicographical range of values from sorted set ``name``
        between ``min`` and ``max``.

        If ``start`` and ``num`` are specified, then return a slice of the
        range.
        """
        if (start is not None and num is None) or (num is not None and start is None):
            raise DataError("``start`` and ``num`` must both be specified")
        pieces: List[EncodableT] = ["ZRANGEBYLEX", name, min, max]
        if start is not None and num is not None:
            pieces.extend([b"LIMIT", start, num])
        return self.execute_command(*pieces)

    def zrevrangebylex(
        self,
        name: KeyT,
        max: EncodableT,
        min: EncodableT,
        start: int = None,
        num: int = None,
    ) -> Awaitable:
        """
        Return the reversed lexicographical range of values from sorted set
        ``name`` between ``max`` and ``min``.

        If ``start`` and ``num`` are specified, then return a slice of the
        range.
        """
        if (start is not None and num is None) or (num is not None and start is None):
            raise DataError("``start`` and ``num`` must both be specified")
        pieces: List[EncodableT] = ["ZREVRANGEBYLEX", name, max, min]
        if start is not None and num is not None:
            pieces.extend([b"LIMIT", start, num])
        return self.execute_command(*pieces)

    def zrangebyscore(
        self,
        name: KeyT,
        min: ZScoreBoundT,
        max: ZScoreBoundT,
        start: int = None,
        num: int = None,
        withscores: bool = False,
        score_cast_func: Union[Type, Callable] = float,
    ) -> Awaitable:
        """
        Return a range of values from the sorted set ``name`` with scores
        between ``min`` and ``max``.

        If ``start`` and ``num`` are specified, then return a slice
        of the range.

        ``withscores`` indicates to return the scores along with the values.
        The return type is a list of (value, score) pairs

        `score_cast_func`` a callable used to cast the score return value
        """
        if (start is not None and num is None) or (num is not None and start is None):
            raise DataError("``start`` and ``num`` must both be specified")
        pieces: List[EncodableT] = ["ZRANGEBYSCORE", name, min, max]
        if start is not None and num is not None:
            pieces.extend([b"LIMIT", start, num])
        if withscores:
            pieces.append(b"WITHSCORES")
        options = {"withscores": withscores, "score_cast_func": score_cast_func}
        return self.execute_command(*pieces, **options)

    def zrank(self, name: KeyT, value: EncodableT) -> Awaitable:
        """
        Returns a 0-based value indicating the rank of ``value`` in sorted set
        ``name``
        """
        return self.execute_command("ZRANK", name, value)

    def zrem(self, name: KeyT, *values: EncodableT) -> Awaitable:
        """Remove member ``values`` from sorted set ``name``"""
        return self.execute_command("ZREM", name, *values)

    def zremrangebylex(self, name: KeyT, min: EncodableT, max: EncodableT) -> Awaitable:
        """
        Remove all elements in the sorted set ``name`` between the
        lexicographical range specified by ``min`` and ``max``.

        Returns the number of elements removed.
        """
        return self.execute_command("ZREMRANGEBYLEX", name, min, max)

    def zremrangebyrank(self, name: KeyT, min: int, max: int) -> Awaitable:
        """
        Remove all elements in the sorted set ``name`` with ranks between
        ``min`` and ``max``. Values are 0-based, ordered from smallest score
        to largest. Values can be negative indicating the highest scores.
        Returns the number of elements removed
        """
        return self.execute_command("ZREMRANGEBYRANK", name, min, max)

    def zremrangebyscore(
        self, name: KeyT, min: ZScoreBoundT, max: ZScoreBoundT
    ) -> Awaitable:
        """
        Remove all elements in the sorted set ``name`` with scores
        between ``min`` and ``max``. Returns the number of elements removed.
        """
        return self.execute_command("ZREMRANGEBYSCORE", name, min, max)

    def zrevrange(
        self,
        name: KeyT,
        start: int,
        end: int,
        withscores: bool = False,
        score_cast_func: Union[Type, Callable] = float,
    ) -> Awaitable:
        """
        Return a range of values from sorted set ``name`` between
        ``start`` and ``end`` sorted in descending order.

        ``start`` and ``end`` can be negative, indicating the end of the range.

        ``withscores`` indicates to return the scores along with the values
        The return type is a list of (value, score) pairs

        ``score_cast_func`` a callable used to cast the score return value
        """
        pieces: List[EncodableT] = ["ZREVRANGE", name, start, end]
        if withscores:
            pieces.append(b"WITHSCORES")
        options = {"withscores": withscores, "score_cast_func": score_cast_func}
        return self.execute_command(*pieces, **options)

    def zrevrangebyscore(
        self,
        name: KeyT,
        min: ZScoreBoundT,
        max: ZScoreBoundT,
        start: int = None,
        num: int = None,
        withscores: bool = False,
        score_cast_func: Union[Type, Callable] = float,
    ) -> Awaitable:
        """
        Return a range of values from the sorted set ``name`` with scores
        between ``min`` and ``max`` in descending order.

        If ``start`` and ``num`` are specified, then return a slice
        of the range.

        ``withscores`` indicates to return the scores along with the values.
        The return type is a list of (value, score) pairs

        ``score_cast_func`` a callable used to cast the score return value
        """
        if (start is not None and num is None) or (num is not None and start is None):
            raise DataError("``start`` and ``num`` must both be specified")
        pieces: List[EncodableT] = ["ZREVRANGEBYSCORE", name, min, max]
        if start is not None and num is not None:
            pieces.extend([b"LIMIT", start, num])
        if withscores:
            pieces.append(b"WITHSCORES")
        options = {"withscores": withscores, "score_cast_func": score_cast_func}
        return self.execute_command(*pieces, **options)

    def zrevrank(self, name: KeyT, value: EncodableT) -> Awaitable:
        """
        Returns a 0-based value indicating the descending rank of
        ``value`` in sorted set ``name``
        """
        return self.execute_command("ZREVRANK", name, value)

    def zscore(self, name: str, value: EncodableT) -> Awaitable:
        """Return the score of element ``value`` in sorted set ``name``"""
        return self.execute_command("ZSCORE", name, value)

    def zunionstore(
        self,
        dest: KeyT,
        keys: Union[Sequence[KeyT], Mapping[AnyKeyT, float]],
        aggregate: str = None,
    ) -> Awaitable:
        """
        Union multiple sorted sets specified by ``keys`` into
        a new sorted set, ``dest``. Scores in the destination will be
        aggregated based on the ``aggregate``, or SUM if none is provided.
        """
        return self._zaggregate("ZUNIONSTORE", dest, keys, aggregate)

    def _zaggregate(
        self,
        command: str,
        dest: KeyT,
        keys: Union[Sequence[KeyT], Mapping[AnyKeyT, float]],
        aggregate: str = None,
    ) -> Awaitable:
        pieces: List[EncodableT] = [command, dest, len(keys)]
        if isinstance(keys, dict):
            keys, weights = keys.keys(), keys.values()
        else:
            weights = None
        pieces.extend(keys)
        if weights:
            pieces.append(b"WEIGHTS")
            pieces.extend(weights)
        if aggregate:
            pieces.append(b"AGGREGATE")
            pieces.append(aggregate)
        return self.execute_command(*pieces)

    # HYPERLOGLOG COMMANDS
    def pfadd(self, name: KeyT, *values: EncodableT) -> Awaitable:
        """Adds the specified elements to the specified HyperLogLog."""
        return self.execute_command("PFADD", name, *values)

    def pfcount(self, *sources: KeyT) -> Awaitable:
        """
        Return the approximated cardinality of
        the set observed by the HyperLogLog at key(s).
        """
        return self.execute_command("PFCOUNT", *sources)

    def pfmerge(self, dest: KeyT, *sources: KeyT) -> Awaitable:
        """Merge N different HyperLogLogs into a single one."""
        return self.execute_command("PFMERGE", dest, *sources)

    # HASH COMMANDS
    def hdel(self, name: KeyT, *keys: FieldT) -> Awaitable:
        """Delete ``keys`` from hash ``name``"""
        return self.execute_command("HDEL", name, *keys)

    def hexists(self, name: KeyT, key: FieldT) -> Awaitable:
        """Returns a boolean indicating if ``key`` exists within hash ``name``"""
        return self.execute_command("HEXISTS", name, key)

    def hget(self, name: KeyT, key: FieldT) -> Awaitable:
        """Return the value of ``key`` within the hash ``name``"""
        return self.execute_command("HGET", name, key)

    def hgetall(self, name: KeyT) -> Awaitable:
        """Return a Python dict of the hash's name/value pairs"""
        return self.execute_command("HGETALL", name)

    def hincrby(self, name: KeyT, key: FieldT, amount: int = 1) -> Awaitable:
        """Increment the value of ``key`` in hash ``name`` by ``amount``"""
        return self.execute_command("HINCRBY", name, key, amount)

    def hincrbyfloat(self, name: KeyT, key: FieldT, amount: float = 1.0) -> Awaitable:
        """
        Increment the value of ``key`` in hash ``name`` by floating ``amount``
        """
        return self.execute_command("HINCRBYFLOAT", name, key, amount)

    def hkeys(self, name: KeyT) -> Awaitable:
        """Return the list of keys within hash ``name``"""
        return self.execute_command("HKEYS", name)

    def hlen(self, name: KeyT) -> Awaitable:
        """Return the number of elements in hash ``name``"""
        return self.execute_command("HLEN", name)

    def hset(
        self,
        name: KeyT,
        key: FieldT = None,
        value: EncodableT = None,
        mapping: Mapping[AnyFieldT, EncodableT] = None,
    ) -> Awaitable:
        """
        Set ``key`` to ``value`` within hash ``name``,
        ``mapping`` accepts a dict of key/value pairs that that will be
        added to hash ``name``.
        Returns the number of fields that were added.
        """
        if key is None and not mapping:
            raise DataError("'hset' with no key value pairs")
        items: List[EncodableT] = []
        if key is not None:
            items.extend((key, value))
        if mapping:
            for pair in mapping.items():
                items.extend(pair)

        return self.execute_command("HSET", name, *items)

    def hsetnx(self, name: KeyT, key: FieldT, value: EncodableT) -> Awaitable:
        """
        Set ``key`` to ``value`` within hash ``name`` if ``key`` does not
        exist.  Returns 1 if HSETNX created a field, otherwise 0.
        """
        return self.execute_command("HSETNX", name, key, value)

    def hmset(self, name: KeyT, mapping: Mapping[AnyFieldT, EncodableT]) -> Awaitable:
        """
        Set key to value within hash ``name`` for each corresponding
        key and value from the ``mapping`` dict.
        """
        warnings.warn(
            f"{self.__class__.__name__}.hmset() is deprecated. "
            f"Use {self.__class__.__name__}.hset() instead.",
            DeprecationWarning,
            stacklevel=2,
        )
        if not mapping:
            raise DataError("'hmset' with 'mapping' of length 0")
        items = []
        for pair in mapping.items():
            items.extend(pair)
        return self.execute_command("HMSET", name, *items)

    def hmget(self, name: KeyT, keys: Sequence[FieldT], *args: FieldT) -> Awaitable:
        """Returns a list of values ordered identically to ``keys``"""
        args = list_or_args(keys, args)
        return self.execute_command("HMGET", name, *args)

    def hvals(self, name: KeyT) -> Awaitable:
        """Return the list of values within hash ``name``"""
        return self.execute_command("HVALS", name)

    def hstrlen(self, name: KeyT, key: FieldT) -> Awaitable:
        """
        Return the number of bytes stored in the value of ``key``
        within hash ``name``
        """
        return self.execute_command("HSTRLEN", name, key)

    def publish(self, channel: ChannelT, message: EncodableT) -> Awaitable:
        """
        Publish ``message`` on ``channel``.
        Returns the number of subscribers the message was delivered to.
        """
        return self.execute_command("PUBLISH", channel, message)

    def pubsub_channels(self, pattern: PatternT = "*") -> Awaitable:
        """
        Return a list of channels that have at least one subscriber
        """
        return self.execute_command("PUBSUB CHANNELS", pattern)

    def pubsub_numpat(self) -> Awaitable:
        """
        Returns the number of subscriptions to patterns
        """
        return self.execute_command("PUBSUB NUMPAT")

    def pubsub_numsub(self, *args: ChannelT) -> Awaitable:
        """
        Return a list of (channel, number of subscribers) tuples
        for each channel given in ``*args``
        """
        return self.execute_command("PUBSUB NUMSUB", *args)

    def cluster(self, cluster_arg: str, *args: str) -> Awaitable:
        return self.execute_command(f"CLUSTER {cluster_arg.upper()}", *args)

    def eval(
        self, script: ScriptTextT, numkeys: int, *keys_and_args: EncodableT
    ) -> Awaitable:
        """
        Execute the Lua ``script``, specifying the ``numkeys`` the script
        will touch and the key names and argument values in ``keys_and_args``.
        Returns the result of the script.

        In practice, use the object returned by ``register_script``. This
        function exists purely for Redis API completion.
        """
        return self.execute_command("EVAL", script, numkeys, *keys_and_args)

    def evalsha(self, sha: str, numkeys: int, *keys_and_args: str) -> Awaitable:
        """
        Use the ``sha`` to execute a Lua script already registered via EVAL
        or SCRIPT LOAD. Specify the ``numkeys`` the script will touch and the
        key names and argument values in ``keys_and_args``. Returns the result
        of the script.

        In practice, use the object returned by ``register_script``. This
        function exists purely for Redis API completion.
        """
        return self.execute_command("EVALSHA", sha, numkeys, *keys_and_args)

    def script_exists(self, *args: str) -> Awaitable:
        """
        Check if a script exists in the script cache by specifying the SHAs of
        each script as ``args``. Returns a list of boolean values indicating if
        if each already script exists in the cache.
        """
        return self.execute_command("SCRIPT EXISTS", *args)

    def script_flush(self) -> Awaitable:
        """Flush all scripts from the script cache"""
        return self.execute_command("SCRIPT FLUSH")

    def script_kill(self) -> Awaitable:
        """Kill the currently executing Lua script"""
        return self.execute_command("SCRIPT KILL")

    def script_load(self, script: ScriptTextT) -> Awaitable:
        """Load a Lua ``script`` into the script cache. Returns the SHA."""
        return self.execute_command("SCRIPT LOAD", script)

    def register_script(self, script: ScriptTextT) -> "Script":
        """
        Register a Lua ``script`` specifying the ``keys`` it will touch.
        Returns a Script object that is callable and hides the complexity of
        deal with scripts, keys, and shas. This is the preferred way to work
        with Lua scripts.
        """
        return Script(self, script)

    # GEO COMMANDS
    def geoadd(self, name: KeyT, *values: EncodableT) -> Awaitable:
        """
        Add the specified geospatial items to the specified key identified
        by the ``name`` argument. The Geospatial items are given as ordered
        members of the ``values`` argument, each item or place is formed by
        the triad longitude, latitude and name.
        """
        if len(values) % 3 != 0:
            raise DataError("GEOADD requires places with lon, lat and name values")
        return self.execute_command("GEOADD", name, *values)

    def geodist(
        self, name: KeyT, place1: FieldT, place2: FieldT, unit: str = None
    ) -> Awaitable:
        """
        Return the distance between ``place1`` and ``place2`` members of the
        ``name`` key.
        The units must be one of the following : m, km mi, ft. By default
        meters are used.
        """
        pieces: List[EncodableT] = [name, place1, place2]
        if unit and unit not in ("m", "km", "mi", "ft"):
            raise DataError("GEODIST invalid unit")
        elif unit:
            pieces.append(unit)
        return self.execute_command("GEODIST", *pieces)

    def geohash(self, name: KeyT, *values: FieldT) -> Awaitable:
        """
        Return the geo hash string for each item of ``values`` members of
        the specified key identified by the ``name`` argument.
        """
        return self.execute_command("GEOHASH", name, *values)

    def geopos(self, name: KeyT, *values: FieldT) -> Awaitable:
        """
        Return the positions of each item of ``values`` as members of
        the specified key identified by the ``name`` argument. Each position
        is represented by the pairs lon and lat.
        """
        return self.execute_command("GEOPOS", name, *values)

    def georadius(
        self,
        name: KeyT,
        longitude: float,
        latitude: float,
        radius: float,
        unit: str = None,
        withdist: bool = False,
        withcoord: bool = False,
        withhash: bool = False,
        count: int = None,
        sort: str = None,
        store: KeyT = None,
        store_dist: KeyT = None,
    ) -> Awaitable:
        """
        Return the members of the specified key identified by the
        ``name`` argument which are within the borders of the area specified
        with the ``latitude`` and ``longitude`` location and the maximum
        distance from the center specified by the ``radius`` value.

        The units must be one of the following : m, km mi, ft. By default

        ``withdist`` indicates to return the distances of each place.

        ``withcoord`` indicates to return the latitude and longitude of
        each place.

        ``withhash`` indicates to return the geohash string of each place.

        ``count`` indicates to return the number of elements up to N.

        ``sort`` indicates to return the places in a sorted way, ASC for
        nearest to fairest and DESC for fairest to nearest.

        ``store`` indicates to save the places names in a sorted set named
        with a specific key, each element of the destination sorted set is
        populated with the score got from the original geo sorted set.

        ``store_dist`` indicates to save the places names in a sorted set
        named with a specific key, instead of ``store`` the sorted set
        destination score is set with the distance.
        """
        return self._georadiusgeneric(
            "GEORADIUS",
            name,
            longitude,
            latitude,
            radius,
            unit=unit,
            withdist=withdist,
            withcoord=withcoord,
            withhash=withhash,
            count=count,
            sort=sort,
            store=store,
            store_dist=store_dist,
        )

    def georadiusbymember(
        self,
        name: KeyT,
        member: FieldT,
        radius: float,
        unit: str = None,
        withdist: bool = False,
        withcoord: bool = False,
        withhash: bool = False,
        count: int = None,
        sort: str = None,
        store: KeyT = None,
        store_dist: KeyT = None,
    ) -> Awaitable:
        """
        This command is exactly like ``georadius`` with the sole difference
        that instead of taking, as the center of the area to query, a longitude
        and latitude value, it takes the name of a member already existing
        inside the geospatial index represented by the sorted set.
        """
        return self._georadiusgeneric(
            "GEORADIUSBYMEMBER",
            name,
            member,
            radius,
            unit=unit,
            withdist=withdist,
            withcoord=withcoord,
            withhash=withhash,
            count=count,
            sort=sort,
            store=store,
            store_dist=store_dist,
        )

    def _georadiusgeneric(
        self, command: str, *args: EncodableT, **kwargs: Optional[EncodableT]
    ) -> Awaitable:
        pieces: List[EncodableT] = list(args)
        if kwargs["unit"] and kwargs["unit"] not in ("m", "km", "mi", "ft"):
            raise DataError("GEORADIUS invalid unit")
        elif kwargs["unit"]:
            pieces.append(kwargs["unit"])
        else:
            pieces.append(
                "m",
            )

        for arg_name, byte_repr in (
            ("withdist", b"WITHDIST"),
            ("withcoord", b"WITHCOORD"),
            ("withhash", b"WITHHASH"),
        ):
            if kwargs[arg_name]:
                pieces.append(byte_repr)

        if kwargs["count"]:
            pieces.extend([b"COUNT", kwargs["count"]])

        if kwargs["sort"]:
            if kwargs["sort"] == "ASC":
                pieces.append(b"ASC")
            elif kwargs["sort"] == "DESC":
                pieces.append(b"DESC")
            else:
                raise DataError("GEORADIUS invalid sort")

        if kwargs["store"] and kwargs["store_dist"]:
            raise DataError("GEORADIUS store and store_dist cant be set" " together")

        if kwargs["store"]:
            pieces.extend([b"STORE", kwargs["store"]])

        if kwargs["store_dist"]:
            pieces.extend([b"STOREDIST", kwargs["store_dist"]])

        return self.execute_command(command, *pieces, **kwargs)

    # MODULE COMMANDS
    def module_load(self, path: str) -> Awaitable:
        """
        Loads the module from ``path``.
        Raises ``ModuleError`` if a module is not found at ``path``.
        """
        return self.execute_command("MODULE LOAD", path)

    def module_unload(self, name: str) -> Awaitable:
        """
        Unloads the module ``name``.
        Raises ``ModuleError`` if ``name`` is not in loaded modules.
        """
        return self.execute_command("MODULE UNLOAD", name)

    def module_list(self) -> Awaitable:
        """
        Returns a list of dictionaries containing the name and version of
        all loaded modules.
        """
        return self.execute_command("MODULE LIST")


StrictRedis = Redis


class MonitorCommandInfo(TypedDict):
    time: float
    db: int
    client_address: str
    client_port: str
    client_type: str
    command: str


class Monitor:
    """
    Monitor is useful for handling the MONITOR command to the redis server.
    next_command() method returns one command from monitor
    listen() method yields commands from monitor.
    """

    monitor_re = re.compile(r"\[(\d+) (.*)\] (.*)")
    command_re = re.compile(r'"(.*?)(?<!\\)"')

    def __init__(self, connection_pool: ConnectionPool):
        self.connection_pool = connection_pool
        self.connection: Optional[Connection] = None

    async def connect(self):
        if self.connection is None:
            self.connection = await self.connection_pool.get_connection("MONITOR")

    async def __aenter__(self):
        await self.connect()
        await self.connection.send_command("MONITOR")
        # check that monitor returns 'OK', but don't return it to user
        response = await self.connection.read_response()
        if not bool_ok(response):
            raise RedisError(f"MONITOR failed: {response}")
        return self

    async def __aexit__(self, *args):
        await self.connection.disconnect()
        await self.connection_pool.release(self.connection)

    async def next_command(self) -> MonitorCommandInfo:
        """Parse the response from a monitor command"""
        await self.connect()
        response = await self.connection.read_response()
        if isinstance(response, bytes):
            response = self.connection.encoder.decode(response, force=True)
        command_time, command_data = response.split(" ", 1)
        m = self.monitor_re.match(command_data)
        db_id, client_info, command = m.groups()
        command = " ".join(self.command_re.findall(command))
        # Redis escapes double quotes because each piece of the command
        # string is surrounded by double quotes. We don't have that
        # requirement so remove the escaping and leave the quote.
        command = command.replace('\\"', '"')

        if client_info == "lua":
            client_address = "lua"
            client_port = ""
            client_type = "lua"
        elif client_info.startswith("unix"):
            client_address = "unix"
            client_port = client_info[5:]
            client_type = "unix"
        else:
            # use rsplit as ipv6 addresses contain colons
            client_address, client_port = client_info.rsplit(":", 1)
            client_type = "tcp"
        return {
            "time": float(command_time),
            "db": int(db_id),
            "client_address": client_address,
            "client_port": client_port,
            "client_type": client_type,
            "command": command,
        }

    async def listen(self) -> AsyncIterator[MonitorCommandInfo]:
        """Listen for commands coming to the server."""
        while True:
            yield await self.next_command()


class PubSub:
    """
    PubSub provides publish, subscribe and listen support to Redis channels.

    After subscribing to one or more channels, the listen() method will block
    until a message arrives on one of the subscribed channels. That message
    will be returned and it's safe to start listening again.
    """

    PUBLISH_MESSAGE_TYPES = ("message", "pmessage")
    UNSUBSCRIBE_MESSAGE_TYPES = ("unsubscribe", "punsubscribe")
    HEALTH_CHECK_MESSAGE = "redis-py-health-check"

    def __init__(
        self,
        connection_pool: ConnectionPool,
        shard_hint: str = None,
        ignore_subscribe_messages: bool = False,
    ):
        self.connection_pool = connection_pool
        self.shard_hint = shard_hint
        self.ignore_subscribe_messages = ignore_subscribe_messages
        self.connection = None
        # we need to know the encoding options for this connection in order
        # to lookup channel and pattern names for callback handlers.
        self.encoder = self.connection_pool.get_encoder()
        if self.encoder.decode_responses:
            self.health_check_response: Iterable[Union[str, bytes]] = [
                "pong",
                self.HEALTH_CHECK_MESSAGE,
            ]
        else:
            self.health_check_response = [
                b"pong",
                self.encoder.encode(self.HEALTH_CHECK_MESSAGE),
            ]
        self.channels = {}
        self.pending_unsubscribe_channels = set()
        self.patterns = {}
        self.pending_unsubscribe_patterns = set()
        self._lock = asyncio.Lock()

    async def __aenter__(self):
        return self

    async def __aexit__(self, exc_type, exc_value, traceback):
        await self.reset()

    def __del__(self):
        if self.connection:
            self.connection.clear_connect_callbacks()

    async def reset(self):
        async with self._lock:
            if self.connection:
                await self.connection.disconnect()
                self.connection.clear_connect_callbacks()
                await self.connection_pool.release(self.connection)
                self.connection = None
            self.channels = {}
            self.pending_unsubscribe_channels = set()
            self.patterns = {}
            self.pending_unsubscribe_patterns = set()

    def close(self) -> Awaitable[NoReturn]:
        return self.reset()

    async def on_connect(self, connection: Connection):
        """Re-subscribe to any channels and patterns previously subscribed to"""
        # NOTE: for python3, we can't pass bytestrings as keyword arguments
        # so we need to decode channel/pattern names back to unicode strings
        # before passing them to [p]subscribe.
        self.pending_unsubscribe_channels.clear()
        self.pending_unsubscribe_patterns.clear()
        if self.channels:
            channels = {}
            for k, v in self.channels.items():
                channels[self.encoder.decode(k, force=True)] = v
            await self.subscribe(**channels)
        if self.patterns:
            patterns = {}
            for k, v in self.patterns.items():
                patterns[self.encoder.decode(k, force=True)] = v
            await self.psubscribe(**patterns)

    @property
    def subscribed(self):
        """Indicates if there are subscriptions to any channels or patterns"""
        return bool(self.channels or self.patterns)

    async def execute_command(self, *args: EncodableT):
        """Execute a publish/subscribe command"""

        # NOTE: don't parse the response in this function -- it could pull a
        # legitimate message off the stack if the connection is already
        # subscribed to one or more channels

        if self.connection is None:
            self.connection = await self.connection_pool.get_connection(
                "pubsub", self.shard_hint
            )
            # register a callback that re-subscribes to any channels we
            # were listening to when we were disconnected
            self.connection.register_connect_callback(self.on_connect)
        connection = self.connection
        kwargs = {"check_health": not self.subscribed}
        await self._execute(connection, connection.send_command, *args, **kwargs)

    async def _execute(self, connection, command, *args, **kwargs):
        try:
            return await command(*args, **kwargs)
        except (ConnectionError, TimeoutError) as e:
            await connection.disconnect()
            if not (connection.retry_on_timeout and isinstance(e, TimeoutError)):
                raise
            # Connect manually here. If the Redis server is down, this will
            # fail and raise a ConnectionError as desired.
            await connection.connect()
            # the ``on_connect`` callback should haven been called by the
            # connection to resubscribe us to any channels and patterns we were
            # previously listening to
            return await command(*args, **kwargs)

    async def parse_response(self, block: bool = True, timeout: float = 0):
        """Parse the response from a publish/subscribe command"""
        conn = self.connection
        if conn is None:
            raise RuntimeError(
                "pubsub connection not set: "
                "did you forget to call subscribe() or psubscribe()?"
            )

        await self.check_health()

        if not block and not await conn.can_read(timeout=timeout):
            return None
        response = await self._execute(conn, conn.read_response)

        if conn.health_check_interval and response == self.health_check_response:
            # ignore the health check message as user might not expect it
            return None
        return response

    async def check_health(self):
        conn = self.connection
        if conn is None:
            raise RuntimeError(
                "pubsub connection not set: "
                "did you forget to call subscribe() or psubscribe()?"
            )

        if (
            conn.health_check_interval
            and asyncio.get_event_loop().time() > conn.next_health_check
        ):
            await conn.send_command(
                "PING", self.HEALTH_CHECK_MESSAGE, check_health=False
            )

    def _normalize_keys(self, data: Mapping[AnyChannelT, EncodableT]):
        """
        normalize channel/pattern names to be either bytes or strings
        based on whether responses are automatically decoded. this saves us
        from coercing the value for each message coming in.
        """
        encode = self.encoder.encode
        decode = self.encoder.decode
        return {decode(encode(k)): v for k, v in data.items()}

    async def psubscribe(self, *args: ChannelT, **kwargs: Callable):
        """
        Subscribe to channel patterns. Patterns supplied as keyword arguments
        expect a pattern name as the key and a callable as the value. A
        pattern's callable will be invoked automatically when a message is
        received on that pattern rather than producing a message via
        ``listen()``.
        """
        if args:
            args = list_or_args(args[0], args[1:])
        new_patterns: Dict[ChannelT, Optional[Callable]] = dict.fromkeys(args)
        new_patterns.update(kwargs)
        ret_val = await self.execute_command("PSUBSCRIBE", *new_patterns.keys())
        # update the patterns dict AFTER we send the command. we don't want to
        # subscribe twice to these patterns, once for the command and again
        # for the reconnection.
        new_patterns = self._normalize_keys(new_patterns)
        self.patterns.update(new_patterns)
        self.pending_unsubscribe_patterns.difference_update(new_patterns)
        return ret_val

    def punsubscribe(self, *args: EncodableT) -> Awaitable:
        """
        Unsubscribe from the supplied patterns. If empty, unsubscribe from
        all patterns.
        """
        if args:
            args = list_or_args(args[0], args[1:])
            patterns = self._normalize_keys(dict.fromkeys(args))
        else:
            patterns = self.patterns
        self.pending_unsubscribe_patterns.update(patterns)
        return self.execute_command("PUNSUBSCRIBE", *args)

    async def subscribe(self, *args: ChannelT, **kwargs: Callable):
        """
        Subscribe to channels. Channels supplied as keyword arguments expect
        a channel name as the key and a callable as the value. A channel's
        callable will be invoked automatically when a message is received on
        that channel rather than producing a message via ``listen()`` or
        ``get_message()``.
        """
        if args:
            args = list_or_args(args[0], args[1:])
        new_channels = dict.fromkeys(args)
        new_channels.update(kwargs)
        ret_val = await self.execute_command("SUBSCRIBE", *new_channels.keys())
        # update the channels dict AFTER we send the command. we don't want to
        # subscribe twice to these channels, once for the command and again
        # for the reconnection.
        new_channels = self._normalize_keys(new_channels)
        self.channels.update(new_channels)
        self.pending_unsubscribe_channels.difference_update(new_channels)
        return ret_val

    def unsubscribe(self, *args) -> Awaitable:
        """
        Unsubscribe from the supplied channels. If empty, unsubscribe from
        all channels
        """
        if args:
            args = list_or_args(args[0], args[1:])
            channels = self._normalize_keys(dict.fromkeys(args))
        else:
            channels = self.channels
        self.pending_unsubscribe_channels.update(channels)
        return self.execute_command("UNSUBSCRIBE", *args)

    async def listen(self) -> AsyncIterator:
        """Listen for messages on channels this client has been subscribed to"""
        while self.subscribed:
            response = self.handle_message(await self.parse_response(block=True))
            if response is not None:
                yield response

    async def get_message(
        self, ignore_subscribe_messages: bool = False, timeout: float = 0.0
    ):
        """
        Get the next message if one is available, otherwise None.

        If timeout is specified, the system will wait for `timeout` seconds
        before returning. Timeout should be specified as a floating point
        number.
        """
        response = await self.parse_response(block=False, timeout=timeout)
        if response:
            return self.handle_message(response, ignore_subscribe_messages)
        return None

    def ping(self, message=None) -> Awaitable:
        """
        Ping the Redis server
        """
        message = "" if message is None else message
        return self.execute_command("PING", message)

    def handle_message(self, response, ignore_subscribe_messages=False):
        """
        Parses a pub/sub message. If the channel or pattern was subscribed to
        with a message handler, the handler is invoked instead of a parsed
        message being returned.
        """
        message_type = str_if_bytes(response[0])
        if message_type == "pmessage":
            message = {
                "type": message_type,
                "pattern": response[1],
                "channel": response[2],
                "data": response[3],
            }
        elif message_type == "pong":
            message = {
                "type": message_type,
                "pattern": None,
                "channel": None,
                "data": response[1],
            }
        else:
            message = {
                "type": message_type,
                "pattern": None,
                "channel": response[1],
                "data": response[2],
            }

        # if this is an unsubscribe message, remove it from memory
        if message_type in self.UNSUBSCRIBE_MESSAGE_TYPES:
            if message_type == "punsubscribe":
                pattern = response[1]
                if pattern in self.pending_unsubscribe_patterns:
                    self.pending_unsubscribe_patterns.remove(pattern)
                    self.patterns.pop(pattern, None)
            else:
                channel = response[1]
                if channel in self.pending_unsubscribe_channels:
                    self.pending_unsubscribe_channels.remove(channel)
                    self.channels.pop(channel, None)

        if message_type in self.PUBLISH_MESSAGE_TYPES:
            # if there's a message handler, invoke it
            if message_type == "pmessage":
                handler = self.patterns.get(message["pattern"], None)
            else:
                handler = self.channels.get(message["channel"], None)
            if handler:
                handler(message)
                return None
        elif message_type != "pong":
            # this is a subscribe/unsubscribe message. ignore if we don't
            # want them
            if ignore_subscribe_messages or self.ignore_subscribe_messages:
                return None

        return message

    async def run(
        self,
        *,
        exception_handler: "PSWorkerThreadExcHandlerT" = None,
        poll_timeout: float = 1.0,
    ) -> None:
        """Process pub/sub messages using registered callbacks.

        This is the equivalent of :py:meth:`redis.PubSub.run_in_thread` in
        redis-py, but it is a coroutine. To launch it as a separate task, use
        ``asyncio.create_task``:

            >>> task = asyncio.create_task(pubsub.run())

        To shut it down, use asyncio cancellation:

            >>> task.cancel()
            >>> await task
        """
        for channel, handler in self.channels.items():
            if handler is None:
                raise PubSubError(f"Channel: '{channel}' has no handler registered")
        for pattern, handler in self.patterns.items():
            if handler is None:
                raise PubSubError(f"Pattern: '{pattern}' has no handler registered")

        while True:
            try:
                await self.get_message(
                    ignore_subscribe_messages=True, timeout=poll_timeout
                )
            except asyncio.CancelledError:
                raise
            except BaseException as e:
                if exception_handler is None:
                    raise
                res = exception_handler(e, self)
                if inspect.isawaitable(res):
                    await res
            # Ensure that other tasks on the event loop get a chance to run
            # if we didn't have to block for I/O anywhere.
            await asyncio.sleep(0)


class PubsubWorkerExceptionHandler(Protocol):
    def __call__(self, e: BaseException, pubsub: PubSub):
        ...


class AsyncPubsubWorkerExceptionHandler(Protocol):
    async def __call__(self, e: BaseException, pubsub: PubSub):
        ...


PSWorkerThreadExcHandlerT = Union[
    PubsubWorkerExceptionHandler, AsyncPubsubWorkerExceptionHandler
]


CommandT = Tuple[Tuple[Union[str, bytes], ...], Mapping[str, Any]]
CommandStackT = List[CommandT]


class Pipeline(Redis):  # lgtm [py/init-calls-subclass]
    """
    Pipelines provide a way to transmit multiple commands to the Redis server
    in one transmission.  This is convenient for batch processing, such as
    saving all the values in a list to Redis.

    All commands executed within a pipeline are wrapped with MULTI and EXEC
    calls. This guarantees all commands executed in the pipeline will be
    executed atomically.

    Any command raising an exception does *not* halt the execution of
    subsequent commands in the pipeline. Instead, the exception is caught
    and its instance is placed into the response list returned by execute().
    Code iterating over the response list should be able to deal with an
    instance of an exception as a potential value. In general, these will be
    ResponseError exceptions, such as those raised when issuing a command
    on a key of a different datatype.
    """

    UNWATCH_COMMANDS = {"DISCARD", "EXEC", "UNWATCH"}

    def __init__(
        self,
        connection_pool: ConnectionPool,
        response_callbacks: Mapping[str, ResponseCallbackT],
        transaction: bool,
        shard_hint: Optional[str],
    ):
        self.connection_pool = connection_pool
        self.connection = None
        self.response_callbacks = response_callbacks
        self.transaction = transaction
        self.shard_hint = shard_hint
        self.watching = False
        self.command_stack: CommandStackT = []
        self.scripts: Set[Script] = set()
        self.explicit_transaction = False

    async def __aenter__(self) -> "Pipeline":
        return self

    async def __aexit__(self, exc_type, exc_value, traceback):
        await self.reset()

    def __await__(self):
        return self._async_self().__await__()

    def __del__(self):
        try:
            loop = asyncio.get_event_loop()
            if loop.is_running():
                loop.create_task(self.reset())
            else:
                loop.run_until_complete(self.reset())
            super().__del__()
        except Exception:
            pass

    def __len__(self):
        return len(self.command_stack)

    def __bool__(self):
        """Pipeline instances should always evaluate to True"""
        return True

    async def _async_self(self):
        return self

    async def reset(self):
        self.command_stack = []
        self.scripts = set()
        # make sure to reset the connection state in the event that we were
        # watching something
        if self.watching and self.connection:
            try:
                # call this manually since our unwatch or
                # immediate_execute_command methods can call reset()
                await self.connection.send_command("UNWATCH")
                await self.connection.read_response()
            except ConnectionError:
                # disconnect will also remove any previous WATCHes
                if self.connection:
                    await self.connection.disconnect()
        # clean up the other instance attributes
        self.watching = False
        self.explicit_transaction = False
        # we can safely return the connection to the pool here since we're
        # sure we're no longer WATCHing anything
        if self.connection:
            await self.connection_pool.release(self.connection)
            self.connection = None

    def multi(self):
        """
        Start a transactional block of the pipeline after WATCH commands
        are issued. End the transactional block with `execute`.
        """
        if self.explicit_transaction:
            raise RedisError("Cannot issue nested calls to MULTI")
        if self.command_stack:
            raise RedisError(
                "Commands without an initial WATCH have already " "been issued"
            )
        self.explicit_transaction = True

    def execute_command(
        self, *args, **kwargs
    ) -> Union["Pipeline", Awaitable["Pipeline"]]:
        if (self.watching or args[0] == "WATCH") and not self.explicit_transaction:
            return self.immediate_execute_command(*args, **kwargs)
        return self.pipeline_execute_command(*args, **kwargs)

    async def immediate_execute_command(self, *args, **options):
        """
        Execute a command immediately, but don't auto-retry on a
        ConnectionError if we're already WATCHing a variable. Used when
        issuing WATCH or subsequent commands retrieving their values but before
        MULTI is called.
        """
        command_name = args[0]
        conn = self.connection
        # if this is the first call, we need a connection
        if not conn:
            conn = await self.connection_pool.get_connection(
                command_name, self.shard_hint
            )
            self.connection = conn
        try:
            await conn.send_command(*args)
            return await self.parse_response(conn, command_name, **options)
        except (ConnectionError, TimeoutError) as e:
            await conn.disconnect()
            # if we were already watching a variable, the watch is no longer
            # valid since this connection has died. raise a WatchError, which
            # indicates the user should retry this transaction.
            if self.watching:
                await self.reset()
                raise WatchError(
                    "A ConnectionError occurred on while watching one or more keys"
                ) from e
            # if retry_on_timeout is not set, or the error is not
            # a TimeoutError, raise it
            if not (conn.retry_on_timeout and isinstance(e, TimeoutError)):
                await self.reset()
                raise

            # retry_on_timeout is set, this is a TimeoutError and we are not
            # already WATCHing any variables. retry the command.
            try:
                await conn.send_command(*args)
                return self.parse_response(conn, command_name, **options)
            except (ConnectionError, TimeoutError):
                # a subsequent failure should simply be raised
                await self.reset()
                raise
        except asyncio.CancelledError:
            await conn.disconnect()
            raise

    def pipeline_execute_command(self, *args, **options):
        """
        Stage a command to be executed when execute() is next called

        Returns the current Pipeline object back so commands can be
        chained together, such as:

        pipe = pipe.set('foo', 'bar').incr('baz').decr('bang')

        At some other point, you can then run: pipe.execute(),
        which will execute all commands queued in the pipe.
        """
        self.command_stack.append((args, options))
        return self

    async def _execute_transaction(
        self, connection: Connection, commands: CommandStackT, raise_on_error
    ):
        cmds = chain([(("MULTI",), {})], commands, [(("EXEC",), {})])
        all_cmds = connection.pack_commands(
            [args for args, options in cmds if EMPTY_RESPONSE not in options]
        )
        await connection.send_packed_command(all_cmds)
        errors = []

        # parse off the response for MULTI
        # NOTE: we need to handle ResponseErrors here and continue
        # so that we read all the additional command messages from
        # the socket
        try:
            await self.parse_response(connection, "_")
        except ResponseError as err:
            errors.append((0, err))

        # and all the other commands
        for i, command in enumerate(commands):
            if EMPTY_RESPONSE in command[1]:
                errors.append((i, command[1][EMPTY_RESPONSE]))
            else:
                try:
                    await self.parse_response(connection, "_")
                except ResponseError as err:
                    self.annotate_exception(err, i + 1, command[0])
                    errors.append((i, err))

        # parse the EXEC.
        try:
            response = await self.parse_response(connection, "_")
        except ExecAbortError as err:
            if errors:
                raise errors[0][1] from err
            raise

        # EXEC clears any watched keys
        self.watching = False

        if response is None:
            raise WatchError("Watched variable changed.") from None

        # put any parse errors into the response
        for i, e in errors:
            response.insert(i, e)

        if len(response) != len(commands):
            await self.connection.disconnect()
            raise ResponseError(
                "Wrong number of response items from pipeline execution"
            ) from None

        # find any errors in the response and raise if necessary
        if raise_on_error:
            self.raise_first_error(commands, response)

        # We have to run response callbacks manually
        data = []
        for r, cmd in zip(response, commands):
            if not isinstance(r, Exception):
                args, options = cmd
                command_name = args[0]
                if command_name in self.response_callbacks:
                    r = self.response_callbacks[command_name](r, **options)
                    if inspect.isawaitable(r):
                        r = await r
            data.append(r)
        return data

    async def _execute_pipeline(
        self, connection: Connection, commands: CommandStackT, raise_on_error: bool
    ):
        # build up all commands into a single request to increase network perf
        all_cmds = connection.pack_commands([args for args, _ in commands])
        await connection.send_packed_command(all_cmds)

        response = []
        for args, options in commands:
            try:
                response.append(
                    await self.parse_response(connection, args[0], **options)
                )
            except ResponseError as e:
                response.append(e)

        if raise_on_error:
            self.raise_first_error(commands, response)
        return response

    def raise_first_error(self, commands: CommandStackT, response: Iterable[Any]):
        for i, r in enumerate(response):
            if isinstance(r, ResponseError):
                self.annotate_exception(r, i + 1, commands[i][0])
                raise r

    def annotate_exception(self, exception: Exception, number: int, command: str):
        cmd = " ".join(map(safe_str, command))
        msg = f"Command # {number} ({cmd}) of pipeline caused error: {exception.args}"
        exception.args = (msg,) + exception.args[1:]

    def parse_response(
        self, connection: Connection, command_name: Union[str, bytes], **options
    ):
        result = Redis.parse_response(self, connection, command_name, **options)
        if command_name in self.UNWATCH_COMMANDS:
            self.watching = False
        elif command_name == "WATCH":
            self.watching = True
        return result

    async def load_scripts(self):
        # make sure all scripts that are about to be run on this pipeline exist
        scripts = list(self.scripts)
        immediate = self.immediate_execute_command
        shas = [s.sha for s in scripts]
        # we can't use the normal script_* methods because they would just
        # get buffered in the pipeline.
        exists = await immediate("SCRIPT EXISTS", *shas)
        if not all(exists):
            for s, exist in zip(scripts, exists):
                if not exist:
                    s.sha = await immediate("SCRIPT LOAD", s.script)

    async def execute(self, raise_on_error: bool = True):
        """Execute all the commands in the current pipeline"""
        stack = self.command_stack
        if not stack and not self.watching:
            return []
        if self.scripts:
            await self.load_scripts()
        if self.transaction or self.explicit_transaction:
            execute = self._execute_transaction
        else:
            execute = self._execute_pipeline

        conn = self.connection
        if not conn:
            conn = await self.connection_pool.get_connection("MULTI", self.shard_hint)
            # assign to self.connection so reset() releases the connection
            # back to the pool after we're done
            self.connection = conn

        try:
            return await execute(conn, stack, raise_on_error)
        except (ConnectionError, TimeoutError) as e:
            await conn.disconnect()
            # if we were watching a variable, the watch is no longer valid
            # since this connection has died. raise a WatchError, which
            # indicates the user should retry this transaction.
            if self.watching:
                raise WatchError(
                    "A ConnectionError occurred on while " "watching one or more keys"
                ) from e
            # if retry_on_timeout is not set, or the error is not
            # a TimeoutError, raise it
            if not (conn.retry_on_timeout and isinstance(e, TimeoutError)):
                raise
            # retry a TimeoutError when retry_on_timeout is set
            return await execute(conn, stack, raise_on_error)
        finally:
            await self.reset()

    async def watch(self, *names: KeyT):
        """Watches the values at keys ``names``"""
        if self.explicit_transaction:
            raise RedisError("Cannot issue a WATCH after a MULTI")
        return await self.execute_command("WATCH", *names)

    async def unwatch(self):
        """Unwatches all previously specified keys"""
        return self.watching and await self.execute_command("UNWATCH") or True


class Script:
    """An executable Lua script object returned by ``register_script``"""

    def __init__(self, registered_client: Redis, script: ScriptTextT):
        self.registered_client = registered_client
        self.script = script
        # Precalculate and store the SHA1 hex digest of the script.

        if isinstance(script, str):
            # We need the encoding from the client in order to generate an
            # accurate byte representation of the script
            encoder = registered_client.connection_pool.get_encoder()
            script = encoder.encode(script)
        self.sha = hashlib.sha1(script).hexdigest()

    async def __call__(
        self,
        keys: Sequence[KeyT] = None,
        args: Iterable[EncodableT] = None,
        client: Redis = None,
    ):
        """Execute the script, passing any required ``args``"""
        keys = keys or []
        args = args or []
        if client is None:
            client = self.registered_client
        args = tuple(keys) + tuple(args)
        # make sure the Redis server knows about the script
        if isinstance(client, Pipeline):
            # Make sure the pipeline can register the script before executing.
            client.scripts.add(self)
            return client.evalsha(self.sha, len(keys), *args)
        try:
            return await client.evalsha(self.sha, len(keys), *args)
        except NoScriptError:
            # Maybe the client is pointed to a differnet server than the client
            # that created this instance?
            # Overwrite the sha just in case there was a discrepancy.
            self.sha = await client.script_load(self.script)
            return await client.evalsha(self.sha, len(keys), *args)


class BitFieldOperation:
    """
    Command builder for BITFIELD commands.
    """

    def __init__(self, client: Redis, key: str, default_overflow: str = None):
        self.client = client
        self.key = key
        self._default_overflow = default_overflow
        self.operations: List[Tuple[EncodableT, ...]] = []
        self._last_overflow = "WRAP"
        self.reset()

    def reset(self):
        """
        Reset the state of the instance to when it was constructed
        """
        self.operations = []
        self._last_overflow = "WRAP"
        self.overflow(self._default_overflow or self._last_overflow)

    def overflow(self, overflow: str):
        """
        Update the overflow algorithm of successive INCRBY operations
        :param overflow: Overflow algorithm, one of WRAP, SAT, FAIL. See the
            Redis docs for descriptions of these algorithmsself.
        :returns: a :py:class:`BitFieldOperation` instance.
        """
        overflow = overflow.upper()
        if overflow != self._last_overflow:
            self._last_overflow = overflow
            self.operations.append(("OVERFLOW", overflow))
        return self

    def incrby(
        self, fmt: str, offset: BitfieldOffsetT, increment: int, overflow: str = None
    ):
        """
        Increment a bitfield by a given amount.
        :param fmt: format-string for the bitfield being updated, e.g. 'u8'
            for an unsigned 8-bit integer.
        :param offset: offset (in number of bits). If prefixed with a
            '#', this is an offset multiplier, e.g. given the arguments
            fmt='u8', offset='#2', the offset will be 16.
        :param int increment: value to increment the bitfield by.
        :param str overflow: overflow algorithm. Defaults to WRAP, but other
            acceptable values are SAT and FAIL. See the Redis docs for
            descriptions of these algorithms.
        :returns: a :py:class:`BitFieldOperation` instance.
        """
        if overflow is not None:
            self.overflow(overflow)

        self.operations.append(("INCRBY", fmt, offset, increment))
        return self

    def get(self, fmt: str, offset: BitfieldOffsetT):
        """
        Get the value of a given bitfield.
        :param fmt: format-string for the bitfield being read, e.g. 'u8' for
            an unsigned 8-bit integer.
        :param offset: offset (in number of bits). If prefixed with a
            '#', this is an offset multiplier, e.g. given the arguments
            fmt='u8', offset='#2', the offset will be 16.
        :returns: a :py:class:`BitFieldOperation` instance.
        """
        self.operations.append(("GET", fmt, offset))
        return self

    def set(self, fmt: str, offset: BitfieldOffsetT, value: int):
        """
        Set the value of a given bitfield.
        :param fmt: format-string for the bitfield being read, e.g. 'u8' for
            an unsigned 8-bit integer.
        :param offset: offset (in number of bits). If prefixed with a
            '#', this is an offset multiplier, e.g. given the arguments
            fmt='u8', offset='#2', the offset will be 16.
        :param int value: value to set at the given position.
        :returns: a :py:class:`BitFieldOperation` instance.
        """
        self.operations.append(("SET", fmt, offset, value))
        return self

    @property
    def command(self):
        cmd = ["BITFIELD", self.key]
        for ops in self.operations:
            cmd.extend(ops)
        return cmd

    def execute(self):
        """
        Execute the operation(s) in a single BITFIELD command. The return value
        is a list of values corresponding to each operation. If the client
        used to create this instance was a pipeline, the list of values
        will be present within the pipeline's execute.
        """
        command = self.command
        self.reset()
        return self.client.execute_command(*command)<|MERGE_RESOLUTION|>--- conflicted
+++ resolved
@@ -3,11 +3,6 @@
 import hashlib
 import inspect
 import re
-<<<<<<< HEAD
-import threading
-=======
-import time
->>>>>>> ef76b5ec
 import time as mod_time
 import warnings
 from itertools import chain
