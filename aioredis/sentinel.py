--- conflicted
+++ resolved
@@ -4,12 +4,9 @@
 from typing import AsyncIterator, Iterable, Mapping, Sequence, Tuple, Type
 
 from aioredis.client import Redis
-<<<<<<< HEAD
 from aioredis.commands import SentinelCommands
 from aioredis.connection import ConnectionPool, EncodableT, SSLConnection
-=======
-from aioredis.connection import Connection, ConnectionPool, EncodableT, SSLConnection
->>>>>>> 0212b6a4
+
 from aioredis.exceptions import (
     ConnectionError,
     ReadOnlyError,
