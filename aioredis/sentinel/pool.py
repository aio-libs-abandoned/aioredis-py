import asyncio
import contextlib

from async_timeout import timeout as async_timeout

from ..errors import (
    MasterNotFoundError,
    MasterReplyError,
    PoolClosedError,
    RedisError,
    SlaveNotFoundError,
    SlaveReplyError,
)
from ..log import sentinel_logger
from ..pool import ConnectionsPool, create_pool
from ..pubsub import Receiver
from ..util import CloseEvent

# Address marker for discovery
_NON_DISCOVERED = object()

<<<<<<< HEAD
_logger = sentinel_logger.getChild('monitor')


async def create_sentinel_pool(sentinels, *, db=None, password=None,
                               encoding=None, minsize=1, maxsize=10,
                               ssl=None, parser=None, timeout=0.2, loop=None,
                               sentinel_password=None):
=======
_logger = sentinel_logger.getChild("monitor")


async def create_sentinel_pool(
    sentinels,
    *,
    db=None,
    password=None,
    encoding=None,
    minsize=1,
    maxsize=10,
    ssl=None,
    parser=None,
    timeout=0.2,
    loop=None,
):
>>>>>>> e6233e26
    """Create SentinelPool."""
    # FIXME: revise default timeout value
    assert isinstance(sentinels, (list, tuple)), sentinels
    # TODO: deprecation note
    # if loop is None:
    #     loop = asyncio.get_event_loop()

<<<<<<< HEAD
    pool = SentinelPool(sentinels, db=db,
                        password=password,
                        ssl=ssl,
                        encoding=encoding,
                        parser=parser,
                        minsize=minsize,
                        maxsize=maxsize,
                        timeout=timeout,
                        loop=loop,
                        sentinel_password=sentinel_password)
    try:
        await pool.discover()
    except BaseException:
        pool.close()
        await pool.wait_closed()
        raise
    else:
        return pool
=======
    pool = SentinelPool(
        sentinels,
        db=db,
        password=password,
        ssl=ssl,
        encoding=encoding,
        parser=parser,
        minsize=minsize,
        maxsize=maxsize,
        timeout=timeout,
        loop=loop,
    )
    await pool.discover()
    return pool
>>>>>>> e6233e26


class SentinelPool:
    """Sentinel connections pool.

    Holds connection pools to known and discovered (TBD) Sentinels
    as well as services' connections.
    """

<<<<<<< HEAD
    def __init__(self, sentinels, *, db=None, password=None, ssl=None,
                 encoding=None, parser=None, minsize, maxsize, timeout,
                 loop=None, sentinel_password=None):
=======
    def __init__(
        self,
        sentinels,
        *,
        db=None,
        password=None,
        ssl=None,
        encoding=None,
        parser=None,
        minsize,
        maxsize,
        timeout,
        loop=None,
    ):
>>>>>>> e6233e26
        # TODO: deprecation note
        # if loop is None:
        #     loop = asyncio.get_event_loop()
        # TODO: add connection/discover timeouts;
        #       and what to do if no master is found:
        #       (raise error or try forever or try until timeout)

        # XXX: _sentinels is unordered
        self._sentinels = set(sentinels)
        self._timeout = timeout
        self._pools = []  # list of sentinel pools
        self._masters = {}
        self._slaves = {}
        self._parser_class = parser
        self._redis_db = db
        self._redis_password = password
        self._redis_ssl = ssl
        self._redis_encoding = encoding
        self._redis_minsize = minsize
        self._redis_maxsize = maxsize
        self._close_state = CloseEvent(self._do_close)
        self._close_waiter = None
        self._monitor = monitor = Receiver()
        self.sentinel_password = sentinel_password

        async def echo_events():
            try:
                while await monitor.wait_message():
                    _, (ev, data) = await monitor.get(encoding="utf-8")
                    ev = ev.decode("utf-8")
                    _logger.debug("%s: %s", ev, data)
                    if ev in ("+odown",):
                        typ, name, *tail = data.split(" ")
                        if typ == "master":
                            self._need_rediscover(name)
                # TODO: parse messages;
                #   watch +new-epoch which signals `failover in progres`
                #   freeze reconnection
                #   wait / discover new master (find proper way)
                #   unfreeze reconnection
                #
                #   discover master in default way
                #       get-master-addr...
                #       connnect
                #       role
                #       etc...
            except asyncio.CancelledError:
                pass

        self._monitor_task = asyncio.ensure_future(echo_events())

    @property
    def discover_timeout(self):
        """Timeout (seconds) for Redis/Sentinel command calls during
        master/slave address discovery.
        """
        return self._timeout

    def master_for(self, service):
        """Returns wrapper to master's pool for requested service."""
        # TODO: make it coroutine and connect minsize connections
        if service not in self._masters:
            self._masters[service] = ManagedPool(
                self,
                service,
                is_master=True,
                db=self._redis_db,
                password=self._redis_password,
                encoding=self._redis_encoding,
                minsize=self._redis_minsize,
                maxsize=self._redis_maxsize,
                ssl=self._redis_ssl,
                parser=self._parser_class,
            )
        return self._masters[service]

    def slave_for(self, service):
        """Returns wrapper to slave's pool for requested service."""
        # TODO: make it coroutine and connect minsize connections
        if service not in self._slaves:
            self._slaves[service] = ManagedPool(
                self,
                service,
                is_master=False,
                db=self._redis_db,
                password=self._redis_password,
                encoding=self._redis_encoding,
                minsize=self._redis_minsize,
                maxsize=self._redis_maxsize,
                ssl=self._redis_ssl,
                parser=self._parser_class,
            )
        return self._slaves[service]

    def execute(self, command, *args, **kwargs):
        """Execute sentinel command."""
        # TODO: choose pool
        #   kwargs can be used to control which sentinel to use
        if self.closed:
            raise PoolClosedError("Sentinel pool is closed")
        for pool in self._pools:
            return pool.execute(command, *args, **kwargs)
        # how to handle errors and pick other pool?
        #   is the only way to make it coroutine?

    @property
    def closed(self):
        """True if pool is closed or closing."""
        return self._close_state.is_set()

    def close(self):
        """Close all controlled connections (both sentinel and redis)."""
        if not self._close_state.is_set():
            self._close_state.set()

    async def _do_close(self):
        # TODO: lock
        tasks = []
        task, self._monitor_task = self._monitor_task, None
        task.cancel()
        tasks.append(task)
        while self._pools:
            pool = self._pools.pop(0)
            pool.close()
            tasks.append(pool.wait_closed())
        while self._masters:
            _, pool = self._masters.popitem()
            pool.close()
            tasks.append(pool.wait_closed())
        while self._slaves:
            _, pool = self._slaves.popitem()
            pool.close()
            tasks.append(pool.wait_closed())
        await asyncio.gather(*tasks)

    async def wait_closed(self):
        """Wait until pool gets closed."""
        await self._close_state.wait()

    async def discover(self, timeout=None):  # TODO: better name?
        """Discover sentinels and all monitored services within given timeout.

        If no sentinels discovered within timeout: TimeoutError is raised.
        If some sentinels were discovered but not all — it is ok.
        If not all monitored services (masters/slaves) discovered
        (or connections established) — it is ok.
        TBD: what if some sentinels/services unreachable;
        """
        # TODO: check not closed
        # TODO: discovery must be done with some customizable timeout.
        if timeout is None:
            timeout = self.discover_timeout
        pools = []
        tasks = [
            self._connect_sentinel(addr, timeout, pools) for addr in self._sentinels
        ]
        await asyncio.gather(*tasks, return_exceptions=True)

        if not pools:
            raise Exception("Could not connect to any sentinel")
        pools, self._pools[:] = self._pools[:], pools
        # TODO: close current connections
        for pool in pools:
            pool.close()
            await pool.wait_closed()

        # TODO: discover peer sentinels
        for pool in self._pools:
            await pool.execute_pubsub(b"psubscribe", self._monitor.pattern("*"))

    async def _connect_sentinel(self, address, timeout, pools):
        """Try to connect to specified Sentinel returning either
        connections pool or exception.
        """
        try:
            with async_timeout(timeout):
                pool = await create_pool(
<<<<<<< HEAD
                    address, minsize=1, maxsize=2,
                    parser=self._parser_class, password=self.sentinel_password
                    )
=======
                    address,
                    minsize=1,
                    maxsize=2,
                    parser=self._parser_class,
                )
>>>>>>> e6233e26
            pools.append(pool)
            return pool
        except asyncio.TimeoutError as err:
            sentinel_logger.debug(
                "Failed to connect to Sentinel(%r) within %ss timeout", address, timeout
            )
            return err
        except Exception as err:
            sentinel_logger.debug("Error connecting to Sentinel(%r): %r", address, err)
            return err

    async def discover_master(self, service, timeout):
        """Perform Master discovery for specified service."""
        # TODO: get lock
        idle_timeout = timeout
        # FIXME: single timeout used 4 times;
        #   meaning discovery can take up to:
        #   3 * timeout * (sentinels count)
        #
        #   having one global timeout also can leed to
        #   a problem when not all sentinels are checked.

        # use a copy, cause pools can change
        pools = self._pools[:]
        for sentinel in pools:
            try:
                with async_timeout(timeout):
                    address = await self._get_masters_address(sentinel, service)

                pool = self._masters[service]
                with async_timeout(timeout), contextlib.ExitStack() as stack:
                    conn = await pool._create_new_connection(address)
                    stack.callback(conn.close)
                    await self._verify_service_role(conn, "master")
                    stack.pop_all()

                return conn
            except asyncio.CancelledError:
                # we must correctly handle CancelledError(s):
                #   application may be stopped or function can be cancelled
                #   by outer timeout, so we must stop the look up.
                raise
            except asyncio.TimeoutError:
                continue
            except DiscoverError as err:
                sentinel_logger.debug(
                    "DiscoverError(%r, %s): %r", sentinel, service, err
                )
                await asyncio.sleep(idle_timeout)
                continue
            except RedisError as err:
                raise MasterReplyError(f"Service {service} error", err)
            except Exception:
                # TODO: clear (drop) connections to schedule reconnect
                await asyncio.sleep(idle_timeout)
                continue
        # Otherwise
        raise MasterNotFoundError(f"No master found for {service}")

    async def discover_slave(self, service, timeout, **kwargs):
        """Perform Slave discovery for specified service."""
        # TODO: use kwargs to change how slaves are picked up
        #   (eg: round-robin, priority, random, etc)
        idle_timeout = timeout
        pools = self._pools[:]
        for sentinel in pools:
            try:
                with async_timeout(timeout):
                    address = await self._get_slave_address(
                        sentinel, service
                    )  # add **kwargs
                pool = self._slaves[service]
                with async_timeout(timeout), contextlib.ExitStack() as stack:
                    conn = await pool._create_new_connection(address)
                    stack.callback(conn.close)
                    await self._verify_service_role(conn, "slave")
                    stack.pop_all()
                return conn
            except asyncio.CancelledError:
                raise
            except asyncio.TimeoutError:
                continue
            except DiscoverError:
                await asyncio.sleep(idle_timeout)
                continue
            except RedisError as err:
                raise SlaveReplyError(f"Service {service} error", err)
            except Exception:
                await asyncio.sleep(idle_timeout)
                continue
        raise SlaveNotFoundError(f"No slave found for {service}")

    async def _get_masters_address(self, sentinel, service):
        # NOTE: we don't use `get-master-addr-by-name`
        #   as it can provide stale data so we repeat
        #   after redis-py and check service flags.
        state = await sentinel.execute(
            b"sentinel", b"master", service, encoding="utf-8"
        )
        if not state:
            raise UnknownService()
        state = make_dict(state)
        address = state["ip"], int(state["port"])
        flags = set(state["flags"].split(","))
        if {"s_down", "o_down", "disconnected"} & flags:
            raise BadState(state)
        return address

    async def _get_slave_address(self, sentinel, service):
        # Find and return single slave address
        slaves = await sentinel.execute(
            b"sentinel", b"slaves", service, encoding="utf-8"
        )
        if not slaves:
            raise UnknownService()
        for state in map(make_dict, slaves):
            address = state["ip"], int(state["port"])
            flags = set(state["flags"].split(","))
            if {"s_down", "o_down", "disconnected"} & flags:
                continue
            return address
        raise BadState()  # XXX: only last state

    async def _verify_service_role(self, conn, role):
        res = await conn.execute(b"role", encoding="utf-8")
        if res[0] != role:
            raise RoleMismatch(res)

    def _need_rediscover(self, service):
        sentinel_logger.debug("Must redisover service %s", service)
        pool = self._masters.get(service)
        if pool:
            pool.need_rediscover()
        pool = self._slaves.get(service)
        if pool:
            pool.need_rediscover()


class ManagedPool(ConnectionsPool):
    def __init__(
        self,
        sentinel,
        service,
        is_master,
        db=None,
        password=None,
        encoding=None,
        parser=None,
        *,
        minsize,
        maxsize,
        ssl=None,
        loop=None,
    ):
        super().__init__(
            _NON_DISCOVERED,
            db=db,
            password=password,
            encoding=encoding,
            minsize=minsize,
            maxsize=maxsize,
            ssl=ssl,
            parser=parser,
            loop=loop,
        )
        assert self._address is _NON_DISCOVERED
        self._sentinel = sentinel
        self._service = service
        self._is_master = is_master
        # self._discover_timeout = .2

    @property
    def address(self):
        if self._address is _NON_DISCOVERED:
            return
        return self._address

    def get_connection(self, command, args=()):
        if self._address is _NON_DISCOVERED:
            return None, _NON_DISCOVERED
        return super().get_connection(command, args)

    async def _create_new_connection(self, address):
        if address is _NON_DISCOVERED:
            # Perform service discovery.
            # Returns Connection or raises error if no service can be found.
            await self._do_clear()  # make `clear` blocking

            if self._is_master:
                conn = await self._sentinel.discover_master(
                    self._service, timeout=self._sentinel.discover_timeout
                )
            else:
                conn = await self._sentinel.discover_slave(
                    self._service, timeout=self._sentinel.discover_timeout
                )
            self._address = conn.address
            sentinel_logger.debug(
                "Discoverred new address %r for %s", conn.address, self._service
            )
            return conn
        return await super()._create_new_connection(address)

    def _drop_closed(self):
        diff = len(self._pool)
        super()._drop_closed()
        diff -= len(self._pool)
        if diff:
            # closed connections were in pool:
            #   * reset address;
            #   * notify sentinel pool
            sentinel_logger.debug(
                "Dropped %d closed connnection(s); must rediscover", diff
            )
            self._sentinel._need_rediscover(self._service)

    async def acquire(self, command=None, args=()):
        if self._address is _NON_DISCOVERED:
            await self.clear()
        return await super().acquire(command, args)

    def release(self, conn):
        was_closed = conn.closed
        super().release(conn)
        # if connection was closed while used and not by release()
        if was_closed:
            sentinel_logger.debug("Released closed connection; must rediscover")
            self._sentinel._need_rediscover(self._service)

    def need_rediscover(self):
        self._address = _NON_DISCOVERED


def make_dict(plain_list):
    it = iter(plain_list)
    return dict(zip(it, it))


class DiscoverError(Exception):
    """Internal errors for masters/slaves discovery."""


class BadState(DiscoverError):
    """Bad master's / slave's state read from sentinel."""


class UnknownService(DiscoverError):
    """Service is not monitored by specific sentinel."""


class RoleMismatch(DiscoverError):
    """Service reported to have other Role."""<|MERGE_RESOLUTION|>--- conflicted
+++ resolved
@@ -19,15 +19,7 @@
 # Address marker for discovery
 _NON_DISCOVERED = object()
 
-<<<<<<< HEAD
-_logger = sentinel_logger.getChild('monitor')
-
-
-async def create_sentinel_pool(sentinels, *, db=None, password=None,
-                               encoding=None, minsize=1, maxsize=10,
-                               ssl=None, parser=None, timeout=0.2, loop=None,
-                               sentinel_password=None):
-=======
+
 _logger = sentinel_logger.getChild("monitor")
 
 
@@ -43,8 +35,8 @@
     parser=None,
     timeout=0.2,
     loop=None,
+    sentinel_password=None,
 ):
->>>>>>> e6233e26
     """Create SentinelPool."""
     # FIXME: revise default timeout value
     assert isinstance(sentinels, (list, tuple)), sentinels
@@ -52,26 +44,6 @@
     # if loop is None:
     #     loop = asyncio.get_event_loop()
 
-<<<<<<< HEAD
-    pool = SentinelPool(sentinels, db=db,
-                        password=password,
-                        ssl=ssl,
-                        encoding=encoding,
-                        parser=parser,
-                        minsize=minsize,
-                        maxsize=maxsize,
-                        timeout=timeout,
-                        loop=loop,
-                        sentinel_password=sentinel_password)
-    try:
-        await pool.discover()
-    except BaseException:
-        pool.close()
-        await pool.wait_closed()
-        raise
-    else:
-        return pool
-=======
     pool = SentinelPool(
         sentinels,
         db=db,
@@ -83,11 +55,16 @@
         maxsize=maxsize,
         timeout=timeout,
         loop=loop,
+        sentinel_password=sentinel_password,
     )
-    await pool.discover()
-    return pool
->>>>>>> e6233e26
-
+    try:
+        await pool.discover()
+    except BaseException:
+        pool.close()
+        await pool.wait_closed()
+        raise
+    else:
+        return pool
 
 class SentinelPool:
     """Sentinel connections pool.
@@ -96,11 +73,6 @@
     as well as services' connections.
     """
 
-<<<<<<< HEAD
-    def __init__(self, sentinels, *, db=None, password=None, ssl=None,
-                 encoding=None, parser=None, minsize, maxsize, timeout,
-                 loop=None, sentinel_password=None):
-=======
     def __init__(
         self,
         sentinels,
@@ -114,8 +86,8 @@
         maxsize,
         timeout,
         loop=None,
+        sentinel_password=None,
     ):
->>>>>>> e6233e26
         # TODO: deprecation note
         # if loop is None:
         #     loop = asyncio.get_event_loop()
@@ -293,17 +265,12 @@
         try:
             with async_timeout(timeout):
                 pool = await create_pool(
-<<<<<<< HEAD
-                    address, minsize=1, maxsize=2,
-                    parser=self._parser_class, password=self.sentinel_password
-                    )
-=======
                     address,
                     minsize=1,
                     maxsize=2,
                     parser=self._parser_class,
+                    password=self.sentinel_password,
                 )
->>>>>>> e6233e26
             pools.append(pool)
             return pool
         except asyncio.TimeoutError as err:
