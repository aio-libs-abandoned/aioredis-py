--- conflicted
+++ resolved
@@ -682,13 +682,10 @@
             loop_kwargs = {}
         async with async_timeout.timeout(self.socket_connect_timeout):
             reader, writer = await asyncio.open_connection(
-<<<<<<< HEAD
-                host=self.host, port=self.port, ssl=self.ssl_context, **loop_kwargs
-=======
                 host=self.host,
                 port=self.port,
                 ssl=self.ssl_context.get() if self.ssl_context else None,
->>>>>>> c54fca02
+                **loop_kwargs
             )
         self._reader = reader
         self._writer = writer
