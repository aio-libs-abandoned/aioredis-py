import types
import asyncio
import socket
import warnings
import sys

from functools import partial
from collections import deque
from contextlib import contextmanager

from .util import (
    encode_command,
    wait_ok,
    _NOTSET,
    _set_result,
    _set_exception,
    coerced_keys_dict,
    decode,
    parse_url,
    get_event_loop,
)
from .parser import Reader
from .stream import open_connection, open_unix_connection
from .errors import (
    ConnectionClosedError,
    ConnectionForcedCloseError,
    RedisError,
    ProtocolError,
    ReplyError,
    WatchVariableError,
    ReadOnlyError,
    MaxClientsError,
)
from .pubsub import Channel
from .abc import AbcChannel
from .abc import AbcConnection
from .log import logger


__all__ = ["create_connection", "RedisConnection"]

MAX_CHUNK_SIZE = 65536

_PUBSUB_COMMANDS = (
<<<<<<< HEAD
    'SUBSCRIBE', b'SUBSCRIBE',
    'PSUBSCRIBE', b'PSUBSCRIBE',
    'UNSUBSCRIBE', b'UNSUBSCRIBE',
    'PUNSUBSCRIBE', b'PUNSUBSCRIBE',
    )


async def create_connection(address, *, db=None, password=None, ssl=None,
                            encoding=None, parser=None, loop=None,
                            timeout=None, connection_cls=None, name=None):
=======
    "SUBSCRIBE",
    b"SUBSCRIBE",
    "PSUBSCRIBE",
    b"PSUBSCRIBE",
    "UNSUBSCRIBE",
    b"UNSUBSCRIBE",
    "PUNSUBSCRIBE",
    b"PUNSUBSCRIBE",
)


async def create_connection(
    address,
    *,
    db=None,
    password=None,
    ssl=None,
    encoding=None,
    parser=None,
    loop=None,
    timeout=None,
    connection_cls=None
):
>>>>>>> 8ba6156a
    """Creates redis connection.

    Opens connection to Redis server specified by address argument.
    Address argument can be one of the following:
    * A tuple representing (host, port) pair for TCP connections;
    * A string representing either Redis URI or unix domain socket path.

    SSL argument is passed through to asyncio.create_connection.
    By default SSL/TLS is not used.

    By default any timeout is applied at the connection stage, however
    you can set a limitted time used trying to open a connection via
    the `timeout` Kw.

    Encoding argument can be used to decode byte-replies to strings.
    By default no decoding is done.

    Parser parameter can be used to pass custom Redis protocol parser class.
    By default hiredis.Reader is used (unless it is missing or platform
    is not CPython).

    Return value is RedisConnection instance or a connection_cls if it is
    given.

    This function is a coroutine.
    """
    assert isinstance(address, (tuple, list, str)), "tuple or str expected"
    if isinstance(address, str):
        address, options = parse_url(address)
        logger.debug("Parsed Redis URI %r", address)
        db = options.setdefault("db", db)
        password = options.setdefault("password", password)
        encoding = options.setdefault("encoding", encoding)
        timeout = options.setdefault("timeout", timeout)
        if "ssl" in options:
            assert options["ssl"] or (not options["ssl"] and not ssl), (
                "Conflicting ssl options are set",
                options["ssl"],
                ssl,
            )
            ssl = ssl or options["ssl"]

    if timeout is not None and timeout <= 0:
        raise ValueError("Timeout has to be None or a number greater than 0")

    if connection_cls:
        assert issubclass(
            connection_cls, AbcConnection
        ), "connection_class does not meet the AbcConnection contract"
        cls = connection_cls
    else:
        cls = RedisConnection

    if loop is not None and sys.version_info >= (3, 8, 0):
        warnings.warn("The loop argument is deprecated", DeprecationWarning)

    if isinstance(address, (list, tuple)):
        host, port = address
        logger.debug("Creating tcp connection to %r", address)
        reader, writer = await asyncio.wait_for(
            open_connection(host, port, limit=MAX_CHUNK_SIZE, ssl=ssl), timeout
        )
        sock = writer.transport.get_extra_info("socket")
        if sock is not None:
            sock.setsockopt(socket.IPPROTO_TCP, socket.TCP_NODELAY, 1)
            address = sock.getpeername()
        address = tuple(address[:2])
    else:
        logger.debug("Creating unix connection to %r", address)
        reader, writer = await asyncio.wait_for(
            open_unix_connection(address, ssl=ssl, limit=MAX_CHUNK_SIZE), timeout
        )
        sock = writer.transport.get_extra_info("socket")
        if sock is not None:
            address = sock.getpeername()

    conn = cls(reader, writer, encoding=encoding, address=address, parser=parser)

    try:
        if password is not None:
            await conn.auth(password)
        if db is not None:
            await conn.select(db)
        if name is not None:
            await conn.setname(name)
    except Exception:
        conn.close()
        await conn.wait_closed()
        raise
    return conn


class RedisConnection(AbcConnection):
    """Redis connection."""

<<<<<<< HEAD
    def __init__(self, reader, writer, *, address, encoding=None,
                 parser=None, loop=None, name=None):
=======
    def __init__(
        self, reader, writer, *, address, encoding=None, parser=None, loop=None
    ):
>>>>>>> 8ba6156a
        if loop is not None and sys.version_info >= (3, 8):
            warnings.warn("The loop argument is deprecated", DeprecationWarning)
        if parser is None:
            parser = Reader
        assert callable(parser), ("Parser argument is not callable", parser)
        self._reader = reader
        self._writer = writer
        self._address = address
        self._waiters = deque()
        self._reader.set_parser(
            parser(protocolError=ProtocolError, replyError=ReplyError)
        )
        self._reader_task = asyncio.ensure_future(self._read_data())
        self._close_msg = None
        self._db = 0
        self._closing = False
        self._closed = False
        self._close_state = asyncio.Event()
        self._reader_task.add_done_callback(lambda x: self._close_state.set())
        self._in_transaction = None
        self._transaction_error = None  # XXX: never used?
        self._in_pubsub = 0
        self._pubsub_channels = coerced_keys_dict()
        self._pubsub_patterns = coerced_keys_dict()
        self._encoding = encoding
        self._pipeline_buffer = None
        self._name = name

    def __repr__(self):
        return "<RedisConnection [db:{}]>".format(self._db)

    async def _read_data(self):
        """Response reader task."""
        last_error = ConnectionClosedError("Connection has been closed by server")
        while not self._reader.at_eof():
            try:
                obj = await self._reader.readobj()
            except asyncio.CancelledError:
                # NOTE: reader can get cancelled from `close()` method only.
                last_error = RuntimeError("this is unexpected")
                break
            except ProtocolError as exc:
                # ProtocolError is fatal
                # so connection must be closed
                if self._in_transaction is not None:
                    self._transaction_error = exc
                last_error = exc
                break
            except Exception as exc:
                # NOTE: for QUIT command connection error can be received
                #       before response
                last_error = exc
                break
            else:
                if (obj == b"" or obj is None) and self._reader.at_eof():
                    logger.debug(
                        "Connection has been closed by server," " response: %r", obj
                    )
                    last_error = ConnectionClosedError("Reader at end of file")
                    break

                if isinstance(obj, MaxClientsError):
                    last_error = obj
                    break
                if self._in_pubsub:
                    self._process_pubsub(obj)
                else:
                    self._process_data(obj)
        self._closing = True
        get_event_loop().call_soon(self._do_close, last_error)

    def _process_data(self, obj):
        """Processes command results."""
        assert len(self._waiters) > 0, (type(obj), obj)
        waiter, encoding, cb = self._waiters.popleft()
        if isinstance(obj, RedisError):
            if isinstance(obj, ReplyError):
                if obj.args[0].startswith("READONLY"):
                    obj = ReadOnlyError(obj.args[0])
            _set_exception(waiter, obj)
            if self._in_transaction is not None:
                self._transaction_error = obj
        else:
            if encoding is not None:
                try:
                    obj = decode(obj, encoding)
                except Exception as exc:
                    _set_exception(waiter, exc)
                    return
            if cb is not None:
                try:
                    obj = cb(obj)
                except Exception as exc:
                    _set_exception(waiter, exc)
                    return
            _set_result(waiter, obj)
            if self._in_transaction is not None:
                self._in_transaction.append((encoding, cb))

    def _process_pubsub(self, obj, *, process_waiters=True):
        """Processes pubsub messages."""
        kind, *args, data = obj
        if kind in (b"subscribe", b"unsubscribe"):
            (chan,) = args
            if process_waiters and self._in_pubsub and self._waiters:
                self._process_data(obj)
            if kind == b"unsubscribe":
                ch = self._pubsub_channels.pop(chan, None)
                if ch:
                    ch.close()
            self._in_pubsub = data
        elif kind in (b"psubscribe", b"punsubscribe"):
            (chan,) = args
            if process_waiters and self._in_pubsub and self._waiters:
                self._process_data(obj)
            if kind == b"punsubscribe":
                ch = self._pubsub_patterns.pop(chan, None)
                if ch:
                    ch.close()
            self._in_pubsub = data
        elif kind == b"message":
            (chan,) = args
            self._pubsub_channels[chan].put_nowait(data)
        elif kind == b"pmessage":
            pattern, chan = args
            self._pubsub_patterns[pattern].put_nowait((chan, data))
        elif kind == b"pong":
            if process_waiters and self._in_pubsub and self._waiters:
                self._process_data(data or b"PONG")
        else:
            logger.warning("Unknown pubsub message received %r", obj)

    @contextmanager
    def _buffered(self):
        # XXX: we must ensure that no await happens
        #   as long as we buffer commands.
        #   Probably we can set some error-raising callback on enter
        #   and remove it on exit
        #   if some await happens in between -> throw an error.
        #   This is creepy solution, 'cause some one might want to await
        #   on some other source except redis.
        #   So we must only raise error we someone tries to await
        #   pending aioredis future
        # One of solutions is to return coroutine instead of a future
        # in `execute` method.
        # In a coroutine we can check if buffering is enabled and raise error.

        # TODO: describe in docs difference in pipeline mode for
        #   conn.execute vs pipeline.execute()
        if self._pipeline_buffer is None:
            self._pipeline_buffer = bytearray()
            try:
                yield self
                buf = self._pipeline_buffer
                self._writer.write(buf)
            finally:
                self._pipeline_buffer = None
        else:
            yield self

    def execute(self, command, *args, encoding=_NOTSET):
        """Executes redis command and returns Future waiting for the answer.

        Raises:
        * TypeError if any of args can not be encoded as bytes.
        * ReplyError on redis '-ERR' responses.
        * ProtocolError when response can not be decoded meaning connection
          is broken.
        * ConnectionClosedError when either client or server has closed the
          connection.
        """
        if self._reader is None or self._reader.at_eof():
            msg = self._close_msg or "Connection closed or corrupted"
            raise ConnectionClosedError(msg)
        if command is None:
            raise TypeError("command must not be None")
        if None in args:
            raise TypeError("args must not contain None")
        command = command.upper().strip()
        is_pubsub = command in _PUBSUB_COMMANDS
        is_ping = command in ("PING", b"PING")
        if self._in_pubsub and not (is_pubsub or is_ping):
            raise RedisError("Connection in SUBSCRIBE mode")
        elif is_pubsub:
            logger.warning("Deprecated. Use `execute_pubsub` method directly")
            return self.execute_pubsub(command, *args)

        if command in ("SELECT", b"SELECT"):
            cb = partial(self._set_db, args=args)
        elif command in ("MULTI", b"MULTI"):
            cb = self._start_transaction
        elif command in ("EXEC", b"EXEC"):
            cb = partial(self._end_transaction, discard=False)
            encoding = None
        elif command in ("DISCARD", b"DISCARD"):
            cb = partial(self._end_transaction, discard=True)
        else:
            cb = None
        if encoding is _NOTSET:
            encoding = self._encoding
        fut = get_event_loop().create_future()
        if self._pipeline_buffer is None:
            self._writer.write(encode_command(command, *args))
        else:
            encode_command(command, *args, buf=self._pipeline_buffer)
        self._waiters.append((fut, encoding, cb))
        return fut

    def execute_pubsub(self, command, *channels):
        """Executes redis (p)subscribe/(p)unsubscribe commands.

        Returns asyncio.gather coroutine waiting for all channels/patterns
        to receive answers.
        """
        command = command.upper().strip()
        assert command in _PUBSUB_COMMANDS, ("Pub/Sub command expected", command)
        if self._reader is None or self._reader.at_eof():
            raise ConnectionClosedError("Connection closed or corrupted")
        if None in set(channels):
            raise TypeError("args must not contain None")
        if not len(channels):
            raise TypeError("No channels/patterns supplied")
        is_pattern = len(command) in (10, 12)
        mkchannel = partial(Channel, is_pattern=is_pattern)
        channels = [
            ch if isinstance(ch, AbcChannel) else mkchannel(ch) for ch in channels
        ]
        if not all(ch.is_pattern == is_pattern for ch in channels):
            raise ValueError(
                "Not all channels {} match command {}".format(channels, command)
            )
        cmd = encode_command(command, *(ch.name for ch in channels))
        res = []
        for ch in channels:
            fut = get_event_loop().create_future()
            res.append(fut)
            cb = partial(self._update_pubsub, ch=ch)
            self._waiters.append((fut, None, cb))
        if self._pipeline_buffer is None:
            self._writer.write(cmd)
        else:
            self._pipeline_buffer.extend(cmd)
        return asyncio.gather(*res)

    def close(self):
        """Close connection."""
        self._do_close(ConnectionForcedCloseError())

    def _do_close(self, exc):
        if self._closed:
            return
        self._closed = True
        self._closing = False
        self._writer.transport.close()
        self._reader_task.cancel()
        self._reader_task = None
        self._writer = None
        self._reader = None
        self._pipeline_buffer = None

        if exc is not None:
            self._close_msg = str(exc)

        while self._waiters:
            waiter, *spam = self._waiters.popleft()
            logger.debug("Cancelling waiter %r", (waiter, spam))
            if exc is None:
                _set_exception(waiter, ConnectionForcedCloseError())
            else:
                _set_exception(waiter, exc)
        while self._pubsub_channels:
            _, ch = self._pubsub_channels.popitem()
            logger.debug("Closing pubsub channel %r", ch)
            ch.close(exc)
        while self._pubsub_patterns:
            _, ch = self._pubsub_patterns.popitem()
            logger.debug("Closing pubsub pattern %r", ch)
            ch.close(exc)

    @property
    def closed(self):
        """True if connection is closed."""
        closed = self._closing or self._closed
        if not closed and self._reader and self._reader.at_eof():
            self._closing = closed = True
            get_event_loop().call_soon(self._do_close, None)
        return closed

    async def wait_closed(self):
        """Coroutine waiting until connection is closed."""
        await self._close_state.wait()

    @property
    def db(self):
        """Currently selected db index."""
        return self._db

    @property
    def encoding(self):
        """Current set codec or None."""
        return self._encoding

    @property
    def address(self):
        """Redis server address, either host-port tuple or str."""
        return self._address

    def select(self, db):
        """Change the selected database for the current connection."""
        if not isinstance(db, int):
            raise TypeError("DB must be of int type, not {!r}".format(db))
        if db < 0:
            raise ValueError("DB must be greater or equal 0, got {!r}".format(db))
        fut = self.execute("SELECT", db)
        return wait_ok(fut)

    def _set_db(self, ok, args):
        assert ok in {b"OK", "OK"}, ("Unexpected result of SELECT", ok)
        self._db = args[0]
        return ok

    def _start_transaction(self, ok):
        assert self._in_transaction is None, (
            "Connection is already in transaction",
            self._in_transaction,
        )
        self._in_transaction = deque()
        self._transaction_error = None
        return ok

    def _end_transaction(self, obj, discard):
        assert self._in_transaction is not None, (
            "Connection is not in transaction",
            obj,
        )
        self._transaction_error = None
        recall, self._in_transaction = self._in_transaction, None
        recall.popleft()  # ignore first (its _start_transaction)
        if discard:
            return obj
        assert isinstance(obj, list) or (obj is None and not discard), (
            "Unexpected MULTI/EXEC result",
            obj,
            recall,
        )
        # TODO: need to be able to re-try transaction
        if obj is None:
            err = WatchVariableError("WATCH variable has changed")
            obj = [err] * len(recall)
        assert len(obj) == len(recall), (
            "Wrong number of result items in mutli-exec",
            obj,
            recall,
        )
        res = []
        for o, (encoding, cb) in zip(obj, recall):
            if not isinstance(o, RedisError):
                try:
                    if encoding:
                        o = decode(o, encoding)
                    if cb:
                        o = cb(o)
                except Exception as err:
                    res.append(err)
                    continue
            res.append(o)
        return res

    def _update_pubsub(self, obj, *, ch):
        kind, *pattern, channel, subscriptions = obj
        self._in_pubsub, was_in_pubsub = subscriptions, self._in_pubsub
        # XXX: the channels/patterns storage should be refactored.
        #   if code which supposed to read from channel/pattern
        #   failed (exception in reader or else) than
        #   the channel object will still reside in memory
        #   and leak memory (messages will be put in queue).
        if kind == b"subscribe" and channel not in self._pubsub_channels:
            self._pubsub_channels[channel] = ch
        elif kind == b"psubscribe" and channel not in self._pubsub_patterns:
            self._pubsub_patterns[channel] = ch
        if not was_in_pubsub:
            self._process_pubsub(obj, process_waiters=False)
        return obj

    @property
    def in_transaction(self):
        """Set to True when MULTI command was issued."""
        return self._in_transaction is not None

    @property
    def in_pubsub(self):
        """Indicates that connection is in PUB/SUB mode.

        Provides the number of subscribed channels.
        """
        return self._in_pubsub

    @property
    def pubsub_channels(self):
        """Returns read-only channels dict."""
        return types.MappingProxyType(self._pubsub_channels)

    @property
    def pubsub_patterns(self):
        """Returns read-only patterns dict."""
        return types.MappingProxyType(self._pubsub_patterns)

    def auth(self, password):
        """Authenticate to server."""
<<<<<<< HEAD
        fut = self.execute('AUTH', password)
        return wait_ok(fut)

    def setname(self, name):
        """Set the current connection name."""
        fut = self.execute(b'CLIENT', b'SETNAME', name)
=======
        fut = self.execute("AUTH", password)
>>>>>>> 8ba6156a
        return wait_ok(fut)<|MERGE_RESOLUTION|>--- conflicted
+++ resolved
@@ -42,18 +42,6 @@
 MAX_CHUNK_SIZE = 65536
 
 _PUBSUB_COMMANDS = (
-<<<<<<< HEAD
-    'SUBSCRIBE', b'SUBSCRIBE',
-    'PSUBSCRIBE', b'PSUBSCRIBE',
-    'UNSUBSCRIBE', b'UNSUBSCRIBE',
-    'PUNSUBSCRIBE', b'PUNSUBSCRIBE',
-    )
-
-
-async def create_connection(address, *, db=None, password=None, ssl=None,
-                            encoding=None, parser=None, loop=None,
-                            timeout=None, connection_cls=None, name=None):
-=======
     "SUBSCRIBE",
     b"SUBSCRIBE",
     "PSUBSCRIBE",
@@ -75,9 +63,9 @@
     parser=None,
     loop=None,
     timeout=None,
-    connection_cls=None
+    connection_cls=None,
+    name=None
 ):
->>>>>>> 8ba6156a
     """Creates redis connection.
 
     Opens connection to Redis server specified by address argument.
@@ -173,26 +161,16 @@
 class RedisConnection(AbcConnection):
     """Redis connection."""
 
-<<<<<<< HEAD
-    def __init__(self, reader, writer, *, address, encoding=None,
-                 parser=None, loop=None, name=None):
-=======
     def __init__(
-        self, reader, writer, *, address, encoding=None, parser=None, loop=None
+        self, reader, writer, *, address, encoding=None, parser=None, loop=None, name=None
     ):
->>>>>>> 8ba6156a
         if loop is not None and sys.version_info >= (3, 8):
             warnings.warn("The loop argument is deprecated", DeprecationWarning)
         if parser is None:
             parser = Reader
-        assert callable(parser), ("Parser argument is not callable", parser)
-        self._reader = reader
-        self._writer = writer
-        self._address = address
         self._waiters = deque()
         self._reader.set_parser(
             parser(protocolError=ProtocolError, replyError=ReplyError)
-        )
         self._reader_task = asyncio.ensure_future(self._read_data())
         self._close_msg = None
         self._db = 0
@@ -590,14 +568,10 @@
 
     def auth(self, password):
         """Authenticate to server."""
-<<<<<<< HEAD
-        fut = self.execute('AUTH', password)
+        fut = self.execute("AUTH", password)
         return wait_ok(fut)
 
     def setname(self, name):
         """Set the current connection name."""
         fut = self.execute(b'CLIENT', b'SETNAME', name)
-=======
-        fut = self.execute("AUTH", password)
->>>>>>> 8ba6156a
         return wait_ok(fut)