import asyncio
import pytest
import async_timeout
import logging
import sys
from contextlib import ExitStack

from unittest.mock import patch

from aioredis import (
    ReplyError,
    PoolClosedError,
    ConnectionClosedError,
    ConnectionsPool,
    MaxClientsError,
)
from tests.testutils import redis_version

BPO_34638 = sys.version_info >= (3, 8)


def _assert_defaults(pool):
    assert isinstance(pool, ConnectionsPool)
    assert pool.minsize == 1
    assert pool.maxsize == 10
    assert pool.size == 1
    assert pool.freesize == 1
    assert not pool._close_state.is_set()


def test_connect(pool):
    _assert_defaults(pool)


@pytest.mark.asyncio
async def test_clear(pool):
    _assert_defaults(pool)

    await pool.clear()
    assert pool.freesize == 0


@pytest.mark.parametrize("minsize", [None, -100, 0.0, 100])
@pytest.mark.asyncio
async def test_minsize(minsize, create_pool, server):

    with pytest.raises(AssertionError):
        await create_pool(server.tcp_address, minsize=minsize, maxsize=10)


@pytest.mark.parametrize("maxsize", [None, -100, 0.0, 1])
@pytest.mark.asyncio
async def test_maxsize(maxsize, create_pool, server):

    with pytest.raises(AssertionError):
        await create_pool(server.tcp_address, minsize=2, maxsize=maxsize)


@pytest.mark.asyncio
async def test_create_connection_timeout(create_pool, server):
    from aioredis.connection import open_connection

    with patch("aioredis.connection.open_connection") as open_conn_mock:

        async def open_conn(*args, **kwargs):
            await asyncio.sleep(0.2)
            return await open_connection(*args, **kwargs)

        open_conn_mock.side_effect = open_conn
        with pytest.raises(asyncio.TimeoutError):
            await create_pool(server.tcp_address, create_connection_timeout=0.1)


def test_no_yield_from(pool):
    with pytest.raises(RuntimeError):
        with pool:
            pass  # pragma: no cover


@pytest.mark.asyncio
async def test_simple_command(create_pool, server):
    pool = await create_pool(server.tcp_address, minsize=10)

    with (await pool) as conn:
        msg = await conn.execute("echo", "hello")
        assert msg == b"hello"
        assert pool.size == 10
        assert pool.freesize == 9
    assert pool.size == 10
    assert pool.freesize == 10


@pytest.mark.asyncio
async def test_create_new(create_pool, server):
    pool = await create_pool(server.tcp_address, minsize=1)
    assert pool.size == 1
    assert pool.freesize == 1

    with (await pool):
        assert pool.size == 1
        assert pool.freesize == 0

        with (await pool):
            assert pool.size == 2
            assert pool.freesize == 0

    assert pool.size == 2
    assert pool.freesize == 2


@pytest.mark.asyncio
async def test_create_constraints(create_pool, server):
    pool = await create_pool(server.tcp_address, minsize=1, maxsize=1)
    assert pool.size == 1
    assert pool.freesize == 1

    with (await pool):
        assert pool.size == 1
        assert pool.freesize == 0

        with pytest.raises(asyncio.TimeoutError):
            await asyncio.wait_for(pool.acquire(), timeout=0.2)


@pytest.mark.asyncio
async def test_create_no_minsize(create_pool, server):
    pool = await create_pool(server.tcp_address, minsize=0, maxsize=1)
    assert pool.size == 0
    assert pool.freesize == 0

    with (await pool):
        assert pool.size == 1
        assert pool.freesize == 0

        with pytest.raises(asyncio.TimeoutError):
            await asyncio.wait_for(pool.acquire(), timeout=0.2)
    assert pool.size == 1
    assert pool.freesize == 1


@pytest.mark.asyncio
async def test_create_pool_cls(create_pool, server):
    class MyPool(ConnectionsPool):
        pass

    pool = await create_pool(server.tcp_address, pool_cls=MyPool)

    assert isinstance(pool, MyPool)


@pytest.mark.asyncio
async def test_create_pool_cls_invalid(create_pool, server):
    with pytest.raises(AssertionError):
        await create_pool(server.tcp_address, pool_cls=type)


@pytest.mark.asyncio
async def test_release_closed(create_pool, server):
    pool = await create_pool(server.tcp_address, minsize=1)
    assert pool.size == 1
    assert pool.freesize == 1

    with (await pool) as conn:
        conn.close()
        await conn.wait_closed()
    assert pool.size == 0
    assert pool.freesize == 0


@pytest.mark.asyncio
async def test_release_pending(create_pool, server, caplog):
    pool = await create_pool(server.tcp_address, minsize=1)
    assert pool.size == 1
    assert pool.freesize == 1

    caplog.clear()
    with caplog.at_level("WARNING", "aioredis"):
        with (await pool) as conn:
            try:
                await asyncio.wait_for(
                    conn.execute(b"blpop", b"somekey:not:exists", b"0"), 0.05,
                )
            except asyncio.TimeoutError:
                pass
    assert pool.size == 0
    assert pool.freesize == 0
    assert caplog.record_tuples == [
        (
            "aioredis",
            logging.WARNING,
            "Connection <RedisConnection [db:0]>" " has pending commands, closing it.",
        ),
    ]


@pytest.mark.asyncio
async def test_release_bad_connection(create_pool, create_redis, server):
    pool = await create_pool(server.tcp_address)
    conn = await pool.acquire()
    assert conn.address[0] in ("127.0.0.1", "::1")
    assert conn.address[1] == server.tcp_address.port
    other_conn = await create_redis(server.tcp_address)
    with pytest.raises(AssertionError):
        pool.release(other_conn)

    pool.release(conn)
    other_conn.close()
    await other_conn.wait_closed()


@pytest.mark.asyncio
async def test_select_db(create_pool, server):
    pool = await create_pool(server.tcp_address)

    await pool.select(1)
    with (await pool) as conn:
        assert conn.db == 1


@pytest.mark.asyncio
async def test_change_db(create_pool, server):
    pool = await create_pool(server.tcp_address, minsize=1, db=0)
    assert pool.size == 1
    assert pool.freesize == 1

    with (await pool) as conn:
        await conn.select(1)
    assert pool.size == 0
    assert pool.freesize == 0

    with (await pool):
        assert pool.size == 1
        assert pool.freesize == 0

        await pool.select(1)
        assert pool.db == 1
        assert pool.size == 1
        assert pool.freesize == 0
    assert pool.size == 0
    assert pool.freesize == 0
    assert pool.db == 1


@pytest.mark.asyncio
async def test_change_db_errors(create_pool, server):
    pool = await create_pool(server.tcp_address, minsize=1, db=0)

    with pytest.raises(TypeError):
        await pool.select(None)
    assert pool.db == 0

    with (await pool):
        pass
    assert pool.size == 1
    assert pool.freesize == 1

    with pytest.raises(TypeError):
        await pool.select(None)
    assert pool.db == 0
    with pytest.raises(ValueError):
        await pool.select(-1)
    assert pool.db == 0
    with pytest.raises(ReplyError):
        await pool.select(100000)
    assert pool.db == 0


@pytest.mark.xfail(reason="Need to refactor this test")
@pytest.mark.asyncio
async def test_select_and_create(create_pool, server):
    # trying to model situation when select and acquire
    # called simultaneously
    # but acquire freezes on _wait_select and
    # then continues with proper db

    # TODO: refactor this test as there's no _wait_select any more.
    with async_timeout.timeout(10):
        pool = await create_pool(server.tcp_address, minsize=1, db=0,)
        db = 0
        while True:
            db = (db + 1) & 1
            _, conn = await asyncio.gather(pool.select(db), pool.acquire())
            assert pool.db == db
            pool.release(conn)
            if conn.db == db:
                break
    # await asyncio.wait_for(test(), 3, loop=loop)


@pytest.mark.asyncio
async def test_response_decoding(create_pool, server):
    pool = await create_pool(server.tcp_address, encoding="utf-8")

    assert pool.encoding == "utf-8"
    with (await pool) as conn:
        await conn.execute("set", "key", "value")
    with (await pool) as conn:
        res = await conn.execute("get", "key")
        assert res == "value"


@pytest.mark.asyncio
async def test_hgetall_response_decoding(create_pool, server):
    pool = await create_pool(server.tcp_address, encoding="utf-8")

    assert pool.encoding == "utf-8"
    with (await pool) as conn:
        await conn.execute("del", "key1")
        await conn.execute("hmset", "key1", "foo", "bar")
        await conn.execute("hmset", "key1", "baz", "zap")
    with (await pool) as conn:
        res = await conn.execute("hgetall", "key1")
        assert res == ["foo", "bar", "baz", "zap"]


@pytest.mark.asyncio
async def test_crappy_multiexec(create_pool, server):
    pool = await create_pool(server.tcp_address, encoding="utf-8", minsize=1, maxsize=1)

    with (await pool) as conn:
        await conn.execute("set", "abc", "def")
        await conn.execute("multi")
        await conn.execute("set", "abc", "fgh")
    assert conn.closed is True
    with (await pool) as conn:
        value = await conn.execute("get", "abc")
    assert value == "def"


@pytest.mark.asyncio
async def test_pool_size_growth(create_pool, server):
    pool = await create_pool(server.tcp_address, minsize=1, maxsize=1)

    done = set()
    tasks = []

    async def task1(i):
        with (await pool):
            assert pool.size <= pool.maxsize
            assert pool.freesize == 0
            await asyncio.sleep(0.2)
            done.add(i)

    async def task2():
        with (await pool):
            assert pool.size <= pool.maxsize
            assert pool.freesize >= 0
            assert done == {0, 1}

    for _ in range(2):
        tasks.append(asyncio.ensure_future(task1(_)))
    tasks.append(asyncio.ensure_future(task2()))
    await asyncio.gather(*tasks)


@pytest.mark.asyncio
async def test_pool_with_closed_connections(create_pool, server):
    pool = await create_pool(server.tcp_address, minsize=1, maxsize=2)
    assert 1 == pool.freesize
    conn1 = pool._pool[0]
    conn1.close()
    assert conn1.closed is True
    assert 1 == pool.freesize
    with (await pool) as conn2:
        assert conn2.closed is False
        assert conn1 is not conn2


@pytest.mark.asyncio
async def test_pool_close(create_pool, server):
    pool = await create_pool(server.tcp_address)

    assert pool.closed is False

    with (await pool) as conn:
        assert (await conn.execute("ping")) == b"PONG"

    pool.close()
    await pool.wait_closed()
    assert pool.closed is True

    with pytest.raises(PoolClosedError):
        with (await pool) as conn:
            assert (await conn.execute("ping")) == b"PONG"


@pytest.mark.asyncio
async def test_pool_close__used(create_pool, server):
    pool = await create_pool(server.tcp_address)

    assert pool.closed is False

    with (await pool) as conn:
        pool.close()
        await pool.wait_closed()
        assert pool.closed is True

        with pytest.raises(ConnectionClosedError):
            await conn.execute("ping")


@redis_version(2, 8, 0, reason="maxclients config setting")
@pytest.mark.asyncio
async def test_pool_check_closed_when_exception(
    create_pool, create_redis, start_server, caplog
):
    server = start_server("server-small")
    redis = await create_redis(server.tcp_address)
    await redis.config_set("maxclients", 2)

    errors = (MaxClientsError, ConnectionClosedError, ConnectionError)
    caplog.clear()
    with caplog.at_level("DEBUG", "aioredis"):
        with pytest.raises(errors):
            await create_pool(address=tuple(server.tcp_address), minsize=3)

    assert len(caplog.record_tuples) >= 3
    connect_msg = "Creating tcp connection to ('localhost', {})".format(
        server.tcp_address.port
    )
    assert caplog.record_tuples[:2] == [
        ("aioredis", logging.DEBUG, connect_msg),
        ("aioredis", logging.DEBUG, connect_msg),
    ]
    assert caplog.record_tuples[-1] == (
        "aioredis",
        logging.DEBUG,
        "Closed 1 connection(s)",
    )


@pytest.mark.asyncio
async def test_pool_get_connection(create_pool, server):
    pool = await create_pool(server.tcp_address, minsize=1, maxsize=2)
    res = await pool.execute("set", "key", "val")
    assert res == b"OK"

    res = await pool.execute_pubsub("subscribe", "channel:1")
    assert res == [[b"subscribe", b"channel:1", 1]]

    res = await pool.execute("getset", "key", "value")
    assert res == b"val"

    res = await pool.execute_pubsub("subscribe", "channel:2")
    assert res == [[b"subscribe", b"channel:2", 2]]

    res = await pool.execute("get", "key")
    assert res == b"value"


@pytest.mark.asyncio
async def test_pool_get_connection_with_pipelining(create_pool, server):
    pool = await create_pool(server.tcp_address, minsize=1, maxsize=2)
    fut1 = pool.execute("set", "key", "val")
    fut2 = pool.execute_pubsub("subscribe", "channel:1")
    fut3 = pool.execute("getset", "key", "next")
    fut4 = pool.execute_pubsub("subscribe", "channel:2")
    fut5 = pool.execute("get", "key")
    res = await fut1
    assert res == b"OK"
    res = await fut2
    assert res == [[b"subscribe", b"channel:1", 1]]
    res = await fut3
    assert res == b"val"
    res = await fut4
    assert res == [[b"subscribe", b"channel:2", 2]]
    res = await fut5
    assert res == b"next"


@pytest.mark.skipif(sys.platform == "win32", reason="flaky on windows")
@pytest.mark.asyncio
async def test_pool_idle_close(create_pool, start_server):
    server = start_server("idle")
    conn = await create_pool(server.tcp_address, minsize=2)
    ok = await conn.execute("config", "set", "timeout", 1)
    assert ok == b"OK"
    closed = []
    while len(closed) < 2:
        await asyncio.sleep(0.5)
        closed = [c for c in conn._pool if c._closed]
    assert closed == [*conn._pool]
    # On CI this test fails from time to time.
    # It is possible to pick 'unclosed' connection and send command,
    # however on the same loop iteration it gets closed and exception is raised
    assert (await conn.execute("ping")) == b"PONG"


@pytest.mark.asyncio
async def test_await(create_pool, server):
    pool = await create_pool(server.tcp_address, minsize=10)

    with (await pool) as conn:
        msg = await conn.execute("echo", "hello")
        assert msg == b"hello"


@pytest.mark.asyncio
async def test_async_with(create_pool, server):
    pool = await create_pool(server.tcp_address, minsize=10)

    async with pool.get() as conn:
        msg = await conn.execute("echo", "hello")
        assert msg == b"hello"


@pytest.mark.asyncio
async def test_pool__drop_closed(create_pool, server):
    pool = await create_pool(server.tcp_address, minsize=3, maxsize=3)
    assert pool.size == 3
    assert pool.freesize == 3
    assert not pool._pool[0].closed
    assert not pool._pool[1].closed
    assert not pool._pool[2].closed

    pool._pool[1].close()
    pool._pool[2].close()
    await pool._pool[1].wait_closed()
    await pool._pool[2].wait_closed()

    assert not pool._pool[0].closed
    assert pool._pool[1].closed
    assert pool._pool[2].closed

    assert pool.size == 3
    assert pool.freesize == 3

    pool._drop_closed()
    assert pool.freesize == 1
    assert pool.size == 1


<<<<<<< HEAD
async def test_multiple_connection_acquire(create_pool, server):
    # see https://bugs.python.org/issue32734 for explanation

    pool = await create_pool(server.tcp_address, minsize=10, maxsize=10)

    with ExitStack() as stack:
        fill_free_event = asyncio.Event()

        async def fill_free_se(override_min):
            await asyncio.sleep(0)
            await fill_free_event.wait()

        mocked_fill_free = stack.enter_context(
            patch.object(pool, '_fill_free', side_effect=fill_free_se)
        )

        conn_fut1 = asyncio.ensure_future(pool.acquire())
        conn_fut2 = asyncio.ensure_future(pool.acquire())
        conn_fut3 = asyncio.ensure_future(pool.acquire())
        conn_fut4 = asyncio.ensure_future(pool.acquire())

        # acquire multiple Condition._lock
        await asyncio.sleep(0)
        conn_fut1.cancel()
        conn_fut2.cancel()
        fill_free_event.set()

        assert mocked_fill_free.call_count == 1

        with pytest.raises(asyncio.CancelledError):
            await conn_fut1
        with pytest.raises(asyncio.CancelledError):
            await conn_fut2

        await conn_fut3
        await conn_fut4
=======
async def test_client_name(create_pool, server):
    name = 'test'
    pool = await create_pool(server.tcp_address, name=name)

    with (await pool) as conn:
        res = await conn.execute(b'CLIENT', b'GETNAME')
        assert res == bytes(name, 'utf-8')

    name = 'test2'
    await pool.setname(name)
    with (await pool) as conn:
        res = await conn.execute(b'CLIENT', b'GETNAME')
        assert res == bytes(name, 'utf-8')
>>>>>>> 13984d9b
<|MERGE_RESOLUTION|>--- conflicted
+++ resolved
@@ -530,7 +530,7 @@
     assert pool.size == 1
 
 
-<<<<<<< HEAD
+@pytest.mark.asyncio
 async def test_multiple_connection_acquire(create_pool, server):
     # see https://bugs.python.org/issue32734 for explanation
 
@@ -567,7 +567,9 @@
 
         await conn_fut3
         await conn_fut4
-=======
+
+
+@pytest.mark.asyncio
 async def test_client_name(create_pool, server):
     name = 'test'
     pool = await create_pool(server.tcp_address, name=name)
@@ -580,5 +582,4 @@
     await pool.setname(name)
     with (await pool) as conn:
         res = await conn.execute(b'CLIENT', b'GETNAME')
-        assert res == bytes(name, 'utf-8')
->>>>>>> 13984d9b
+        assert res == bytes(name, 'utf-8')