--- conflicted
+++ resolved
@@ -1,32 +1,20 @@
 import asyncio
 import types
-from typing import TYPE_CHECKING
 
 import pytest
 
 from aioredis.connection import PythonParser, UnixDomainSocketConnection
 from aioredis.exceptions import InvalidResponse
-<<<<<<< HEAD
 from aioredis.utils import HIREDIS_AVAILABLE
 from tests.conftest import skip_if_server_version_lt
-=======
->>>>>>> 56d6b325
 
 from .compat import mock
 
 pytestmark = pytest.mark.asyncio
 
 
-<<<<<<< HEAD
 @pytest.mark.skipif(HIREDIS_AVAILABLE, reason="PythonParser only")
 async def test_invalid_response(r):
-=======
-@pytest.mark.asyncio
-@pytest.mark.parametrize("create_redis", [(True, PythonParser)], indirect=True)
-async def test_invalid_response(create_redis):
-    r = await create_redis()
-
->>>>>>> 56d6b325
     raw = b"x"
     readline_mock = mock.AsyncMock(return_value=raw)
 
