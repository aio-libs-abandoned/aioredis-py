--- conflicted
+++ resolved
@@ -39,28 +39,6 @@
         await redis.echo(None)
 
 
-<<<<<<< HEAD
-from ._testutil import RedisTest, run_until_complete, no_cluster_test
-
-
-class ConnectionCommandsTest(RedisTest):
-    @run_until_complete
-    def test_repr(self):
-        redis = yield from self.create_redis(
-            ('localhost', self.redis_port), db=0, loop=self.loop)
-        self.assertEqual(repr(redis), '<Redis <RedisConnection [db:0]>>')
-
-        if not self.running_on_cluster:
-            redis = yield from self.create_redis(
-                ('localhost', self.redis_port), db=1, loop=self.loop)
-            self.assertEqual(repr(redis), '<Redis <RedisConnection [db:1]>>')
-
-    @run_until_complete
-    def test_auth(self):
-        expected_message = "ERR Client sent AUTH, but no password is set"
-        with self.assertRaisesRegex(ReplyError, expected_message):
-            yield from self.redis.auth('')
-=======
 @pytest.mark.run_loop
 async def test_ping(redis):
     assert await redis.ping() == b'PONG'
@@ -89,34 +67,17 @@
 
         with pytest.raises(ConnectionClosedError):
             await redis.ping()
->>>>>>> 89c33bae
 
 
 @pytest.mark.run_loop
 async def test_select(redis):
     assert redis.db == 0
 
-<<<<<<< HEAD
-    @run_until_complete
-    def test_ping(self):
-        resp = yield from self.redis.ping()
-        if not self.running_on_cluster:
-            self.assertEqual(resp, b'PONG')
-        else:
-            self.assertEqual(resp, [b'PONG'] * 3)
-
-    @no_cluster_test('use cluster.clear instead')
-    @run_until_complete
-    def test_quit(self):
-        resp = yield from self.redis.quit()
-        self.assertEqual(resp, b'OK')
-=======
     resp = await redis.select(1)
     assert resp is True
     assert redis.db == 1
     assert redis.connection.db == 1
 
->>>>>>> 89c33bae
 
 @pytest.mark.run_loop
 async def test_encoding(create_redis, loop, server):
@@ -126,32 +87,15 @@
         loop=loop)
     assert redis.encoding == 'utf-8'
 
-<<<<<<< HEAD
-    @no_cluster_test('select is not available on Redis cluster')
-    @run_until_complete
-    def test_select(self):
-        self.assertEqual(self.redis.db, 0)
-=======
->>>>>>> 89c33bae
 
 @pytest.mark.run_loop
 async def test_yield_from_backwards_compatability(create_redis, server, loop):
     redis = await create_redis(server.tcp_address, loop=loop)
 
-<<<<<<< HEAD
-    @run_until_complete
-    def test_encoding(self):
-        redis = yield from self.create_redis(
-            ('localhost', self.redis_port),
-            encoding='utf-8',
-            loop=self.loop)
-        self.assertEqual(redis.encoding, 'utf-8')
-=======
     assert isinstance(redis, Redis)
     # TODO: there should not be warning
     # with pytest.warns(UserWarning):
     with await redis as client:
         assert isinstance(client, Redis)
         assert client is not redis
-        assert await client.ping()
->>>>>>> 89c33bae
+        assert await client.ping()