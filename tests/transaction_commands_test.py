import asyncio
import pytest

<<<<<<< HEAD
from ._testutil import RedisTest, run_until_complete, no_cluster_test
from aioredis import ReplyError, MultiExecError

no_cluster = no_cluster_test('client does not support transactions yet')


class TransactionCommandsTest(RedisTest):

    @no_cluster
    @run_until_complete
    def test_multi_exec(self):
        yield from self.redis.delete('foo', 'bar')

        tr = self.redis.multi_exec()
        f1 = tr.incr('foo')
        f2 = tr.incr('bar')
        res = yield from tr.execute()
        self.assertEqual(res, [1, 1])
        res2 = yield from asyncio.gather(f1, f2, loop=self.loop)
        self.assertEqual(res, res2)

        tr = self.redis.multi_exec()
        f1 = tr.incr('foo')
        f2 = tr.incr('bar')
        yield from tr.execute()
        self.assertEqual((yield from f1), 2)
        self.assertEqual((yield from f2), 2)

        tr = self.redis.multi_exec()
        f1 = tr.set('foo', 1.0)
        f2 = tr.incrbyfloat('foo', 1.2)
        res = yield from tr.execute()
        self.assertEqual(res, [True, 2.2])
        res2 = yield from asyncio.gather(f1, f2, loop=self.loop)
        self.assertEqual(res, res2)

        tr = self.redis.multi_exec()
        f1 = tr.incrby('foo', 1.0)
        with self.assertRaisesRegex(MultiExecError,
                                    "increment must be .* int"):
            yield from tr.execute()
        with self.assertRaises(TypeError):
            yield from f1

    @no_cluster
    @run_until_complete
    def test_empty(self):
        tr = self.redis.multi_exec()
        res = yield from tr.execute()
        self.assertEqual(res, [])

    @no_cluster
    @run_until_complete
    def test_double_execute(self):
        tr = self.redis.multi_exec()
        yield from tr.execute()
        with self.assertRaises(AssertionError):
            yield from tr.execute()
        with self.assertRaises(AssertionError):
            yield from tr.incr('foo')

    @no_cluster
    @run_until_complete
    def test_connection_closed(self):
        tr = self.redis.multi_exec()
        fut1 = tr.quit()
        fut2 = tr.incrby('foo', 1.0)
        fut3 = tr.connection.execute('INCRBY', 'foo', '1.0')
        with self.assertRaises(MultiExecError):
            yield from tr.execute()

        self.assertTrue(fut1.done())
        self.assertTrue(fut2.done())
        self.assertTrue(fut3.done())

        try:
            res = yield from fut1
            self.assertEqual(res, b'OK')
        except asyncio.CancelledError:
            pass
        self.assertFalse(fut2.cancelled())
        self.assertIsInstance(fut2.exception(), TypeError)

        self.assertTrue(fut3.cancelled())

    @no_cluster
    @run_until_complete
    def test_discard(self):
        yield from self.redis.delete('foo')
        tr = self.redis.multi_exec()
        fut1 = tr.incrby('foo', 1.0)
        fut2 = tr.connection.execute('MULTI')
        fut3 = tr.connection.execute('incr', 'foo')

        with self.assertRaises(ReplyError):
            yield from tr.execute()
        with self.assertRaises(TypeError):
            yield from fut1
        with self.assertRaises(ReplyError):
            yield from fut2
        # with self.assertRaises(ReplyError):
        res = yield from fut3
        self.assertEqual(res, 1)

    @no_cluster
    @run_until_complete
    def test_exec_error(self):
        tr = self.redis.multi_exec()
        fut = tr.connection.execute('INCRBY', 'key', '1.0')
        with self.assertRaises(MultiExecError):
            yield from tr.execute()
        with self.assertRaises(ReplyError):
            yield from fut

        yield from self.redis.set('foo', 'bar')
        tr = self.redis.multi_exec()
        fut = tr.incrbyfloat('foo', 1.1)
        res = yield from tr.execute(return_exceptions=True)
        self.assertIsInstance(res[0], ReplyError)
        with self.assertRaises(ReplyError):
            yield from fut

    @no_cluster
    @run_until_complete
    def test_command_errors(self):
        tr = self.redis.multi_exec()
        fut = tr.incrby('key', 1.0)
        with self.assertRaises(MultiExecError):
            yield from tr.execute()
        with self.assertRaises(TypeError):
            yield from fut

    @no_cluster
    @run_until_complete
    def test_several_command_errors(self):
        tr = self.redis.multi_exec()
        fut1 = tr.incrby('key', 1.0)
        fut2 = tr.rename('bar', 'bar')
        with self.assertRaises(MultiExecError):
            yield from tr.execute()
        with self.assertRaises(TypeError):
            yield from fut1
        with self.assertRaises(ValueError):
            yield from fut2

    @no_cluster
    @run_until_complete
    def test_error_in_connection(self):
        yield from self.redis.set('foo', 1)
        tr = self.redis.multi_exec()
        fut1 = tr.mget('foo', None)
        fut2 = tr.incr('foo')
        with self.assertRaises(MultiExecError):
            yield from tr.execute()
        with self.assertRaises(TypeError):
            yield from fut1
        yield from fut2

    @no_cluster
    @run_until_complete
    def test_watch_unwatch(self):
        res = yield from self.redis.watch('key')
        self.assertTrue(res)
        res = yield from self.redis.watch('key', 'key')
        self.assertTrue(res)

        with self.assertRaises(TypeError):
            yield from self.redis.watch(None)
        with self.assertRaises(TypeError):
            yield from self.redis.watch('key', None)
        with self.assertRaises(TypeError):
            yield from self.redis.watch('key', 'key', None)

        res = yield from self.redis.unwatch()
        self.assertTrue(res)

    @no_cluster
    @run_until_complete
    def test_encoding(self):
        res = yield from self.redis.set('key', 'value')
        self.assertTrue(res)
        res = yield from self.redis.hmset(
            'hash-key', 'foo', 'val1', 'bar', 'val2')
        self.assertTrue(res)

        tr = self.redis.multi_exec()
        fut1 = tr.get('key')
        fut2 = tr.get('key', encoding='utf-8')
        fut3 = tr.hgetall('hash-key', encoding='utf-8')
        yield from tr.execute()
        res = yield from fut1
        self.assertEqual(res, b'value')
        res = yield from fut2
        self.assertEqual(res, 'value')
        res = yield from fut3
        self.assertEqual(res, {'foo': 'val1', 'bar': 'val2'})

    @no_cluster
    @run_until_complete
    def test_global_encoding(self):
        redis = yield from self.create_redis(
            ('localhost', self.redis_port),
            loop=self.loop, encoding='utf-8')
        res = yield from redis.set('key', 'value')
        self.assertTrue(res)
        res = yield from redis.hmset(
            'hash-key', 'foo', 'val1', 'bar', 'val2')
        self.assertTrue(res)

        tr = redis.multi_exec()
        fut1 = tr.get('key')
        fut2 = tr.get('key', encoding='utf-8')
        fut3 = tr.hgetall('hash-key', encoding='utf-8')
        yield from tr.execute()
        res = yield from fut1
        self.assertEqual(res, 'value')
        res = yield from fut2
        self.assertEqual(res, 'value')
        res = yield from fut3
        self.assertEqual(res, {'foo': 'val1', 'bar': 'val2'})
=======
from aioredis import ReplyError, MultiExecError, WatchVariableError
from aioredis import ConnectionClosedError


@pytest.mark.run_loop
async def test_multi_exec(redis, loop):
    await redis.delete('foo', 'bar')

    tr = redis.multi_exec()
    f1 = tr.incr('foo')
    f2 = tr.incr('bar')
    res = await tr.execute()
    assert res == [1, 1]
    res2 = await asyncio.gather(f1, f2, loop=loop)
    assert res == res2

    tr = redis.multi_exec()
    f1 = tr.incr('foo')
    f2 = tr.incr('bar')
    await tr.execute()
    assert (await f1) == 2
    assert (await f2) == 2

    tr = redis.multi_exec()
    f1 = tr.set('foo', 1.0)
    f2 = tr.incrbyfloat('foo', 1.2)
    res = await tr.execute()
    assert res == [True, 2.2]
    res2 = await asyncio.gather(f1, f2, loop=loop)
    assert res == res2

    tr = redis.multi_exec()
    f1 = tr.incrby('foo', 1.0)
    with pytest.raises(MultiExecError, match="increment must be .* int"):
        await tr.execute()
    with pytest.raises(TypeError):
        await f1


@pytest.mark.run_loop
async def test_empty(redis):
    tr = redis.multi_exec()
    res = await tr.execute()
    assert res == []


@pytest.mark.run_loop
async def test_double_execute(redis):
    tr = redis.multi_exec()
    await tr.execute()
    with pytest.raises(AssertionError):
        await tr.execute()
    with pytest.raises(AssertionError):
        await tr.incr('foo')


@pytest.mark.run_loop
async def test_connection_closed(redis):
    tr = redis.multi_exec()
    fut1 = tr.quit()
    fut2 = tr.incrby('foo', 1.0)
    fut3 = tr.incrby('foo', 1)
    with pytest.raises(MultiExecError):
        await tr.execute()

    assert fut1.done() is True
    assert fut2.done() is True
    assert fut3.done() is True
    assert fut1.exception() is not None
    assert fut2.exception() is not None
    assert fut3.exception() is not None
    assert not fut1.cancelled()
    assert not fut2.cancelled()
    assert not fut3.cancelled()

    try:
        assert (await fut1) == b'OK'
    except Exception as err:
        assert isinstance(err, (ConnectionClosedError, ConnectionError))
    assert fut2.cancelled() is False
    assert isinstance(fut2.exception(), TypeError)

    # assert fut3.cancelled() is True
    assert fut3.done() and not fut3.cancelled()
    assert isinstance(fut3.exception(),
                      (ConnectionClosedError, ConnectionError))


@pytest.mark.run_loop
async def test_discard(redis):
    await redis.delete('foo')
    tr = redis.multi_exec()
    fut1 = tr.incrby('foo', 1.0)
    fut2 = tr.connection.execute('MULTI')
    fut3 = tr.connection.execute('incr', 'foo')

    with pytest.raises(MultiExecError):
        await tr.execute()
    with pytest.raises(TypeError):
        await fut1
    with pytest.raises(ReplyError):
        await fut2
    # with pytest.raises(ReplyError):
    res = await fut3
    assert res == 1


@pytest.mark.run_loop
async def test_exec_error(redis):
    tr = redis.multi_exec()
    fut = tr.connection.execute('INCRBY', 'key', '1.0')
    with pytest.raises(MultiExecError):
        await tr.execute()
    with pytest.raises(ReplyError):
        await fut

    await redis.set('foo', 'bar')
    tr = redis.multi_exec()
    fut = tr.incrbyfloat('foo', 1.1)
    res = await tr.execute(return_exceptions=True)
    assert isinstance(res[0], ReplyError)
    with pytest.raises(ReplyError):
        await fut


@pytest.mark.run_loop
async def test_command_errors(redis):
    tr = redis.multi_exec()
    fut = tr.incrby('key', 1.0)
    with pytest.raises(MultiExecError):
        await tr.execute()
    with pytest.raises(TypeError):
        await fut


@pytest.mark.run_loop
async def test_several_command_errors(redis):
    tr = redis.multi_exec()
    fut1 = tr.incrby('key', 1.0)
    fut2 = tr.rename('bar', 'bar')
    with pytest.raises(MultiExecError):
        await tr.execute()
    with pytest.raises(TypeError):
        await fut1
    with pytest.raises(ValueError):
        await fut2


@pytest.mark.run_loop
async def test_error_in_connection(redis):
    await redis.set('foo', 1)
    tr = redis.multi_exec()
    fut1 = tr.mget('foo', None)
    fut2 = tr.incr('foo')
    with pytest.raises(MultiExecError):
        await tr.execute()
    with pytest.raises(TypeError):
        await fut1
    await fut2


@pytest.mark.run_loop
async def test_watch_unwatch(redis):
    res = await redis.watch('key')
    assert res is True
    res = await redis.watch('key', 'key')
    assert res is True

    with pytest.raises(TypeError):
        await redis.watch(None)
    with pytest.raises(TypeError):
        await redis.watch('key', None)
    with pytest.raises(TypeError):
        await redis.watch('key', 'key', None)

    res = await redis.unwatch()
    assert res is True


@pytest.mark.run_loop
async def test_encoding(redis):
    res = await redis.set('key', 'value')
    assert res is True
    res = await redis.hmset(
        'hash-key', 'foo', 'val1', 'bar', 'val2')
    assert res is True

    tr = redis.multi_exec()
    fut1 = tr.get('key')
    fut2 = tr.get('key', encoding='utf-8')
    fut3 = tr.hgetall('hash-key', encoding='utf-8')
    await tr.execute()
    res = await fut1
    assert res == b'value'
    res = await fut2
    assert res == 'value'
    res = await fut3
    assert res == {'foo': 'val1', 'bar': 'val2'}


@pytest.mark.run_loop
async def test_global_encoding(redis, create_redis, server, loop):
    redis = await create_redis(
        server.tcp_address,
        loop=loop, encoding='utf-8')
    res = await redis.set('key', 'value')
    assert res is True
    res = await redis.hmset(
        'hash-key', 'foo', 'val1', 'bar', 'val2')
    assert res is True

    tr = redis.multi_exec()
    fut1 = tr.get('key')
    fut2 = tr.get('key', encoding='utf-8')
    fut3 = tr.hgetall('hash-key', encoding='utf-8')
    await tr.execute()
    res = await fut1
    assert res == 'value'
    res = await fut2
    assert res == 'value'
    res = await fut3
    assert res == {'foo': 'val1', 'bar': 'val2'}


@pytest.mark.run_loop
async def test_transaction__watch_error(redis, create_redis, server, loop):
    other = await create_redis(
        server.tcp_address, loop=loop)

    ok = await redis.set('foo', 'bar')
    assert ok is True

    ok = await redis.watch('foo')
    assert ok is True

    ok = await other.set('foo', 'baz')
    assert ok is True

    tr = redis.multi_exec()
    fut1 = tr.set('foo', 'foo')
    fut2 = tr.get('bar')
    with pytest.raises(MultiExecError):
        await tr.execute()
    with pytest.raises(WatchVariableError):
        await fut1
    with pytest.raises(WatchVariableError):
        await fut2


@pytest.mark.run_loop
async def test_multi_exec_and_pool_release(redis):
    # Test the case when pool connection is released before
    # `exec` result is received.

    slow_script = """
    local a = tonumber(redis.call('time')[1])
    local b = a + 1
    while (a < b)
    do
        a = tonumber(redis.call('time')[1])
    end
    """

    tr = redis.multi_exec()
    fut1 = tr.eval(slow_script)
    ret, = await tr.execute()
    assert ret is None
    assert (await fut1) is None
>>>>>>> 89c33bae
<|MERGE_RESOLUTION|>--- conflicted
+++ resolved
@@ -1,228 +1,6 @@
 import asyncio
 import pytest
 
-<<<<<<< HEAD
-from ._testutil import RedisTest, run_until_complete, no_cluster_test
-from aioredis import ReplyError, MultiExecError
-
-no_cluster = no_cluster_test('client does not support transactions yet')
-
-
-class TransactionCommandsTest(RedisTest):
-
-    @no_cluster
-    @run_until_complete
-    def test_multi_exec(self):
-        yield from self.redis.delete('foo', 'bar')
-
-        tr = self.redis.multi_exec()
-        f1 = tr.incr('foo')
-        f2 = tr.incr('bar')
-        res = yield from tr.execute()
-        self.assertEqual(res, [1, 1])
-        res2 = yield from asyncio.gather(f1, f2, loop=self.loop)
-        self.assertEqual(res, res2)
-
-        tr = self.redis.multi_exec()
-        f1 = tr.incr('foo')
-        f2 = tr.incr('bar')
-        yield from tr.execute()
-        self.assertEqual((yield from f1), 2)
-        self.assertEqual((yield from f2), 2)
-
-        tr = self.redis.multi_exec()
-        f1 = tr.set('foo', 1.0)
-        f2 = tr.incrbyfloat('foo', 1.2)
-        res = yield from tr.execute()
-        self.assertEqual(res, [True, 2.2])
-        res2 = yield from asyncio.gather(f1, f2, loop=self.loop)
-        self.assertEqual(res, res2)
-
-        tr = self.redis.multi_exec()
-        f1 = tr.incrby('foo', 1.0)
-        with self.assertRaisesRegex(MultiExecError,
-                                    "increment must be .* int"):
-            yield from tr.execute()
-        with self.assertRaises(TypeError):
-            yield from f1
-
-    @no_cluster
-    @run_until_complete
-    def test_empty(self):
-        tr = self.redis.multi_exec()
-        res = yield from tr.execute()
-        self.assertEqual(res, [])
-
-    @no_cluster
-    @run_until_complete
-    def test_double_execute(self):
-        tr = self.redis.multi_exec()
-        yield from tr.execute()
-        with self.assertRaises(AssertionError):
-            yield from tr.execute()
-        with self.assertRaises(AssertionError):
-            yield from tr.incr('foo')
-
-    @no_cluster
-    @run_until_complete
-    def test_connection_closed(self):
-        tr = self.redis.multi_exec()
-        fut1 = tr.quit()
-        fut2 = tr.incrby('foo', 1.0)
-        fut3 = tr.connection.execute('INCRBY', 'foo', '1.0')
-        with self.assertRaises(MultiExecError):
-            yield from tr.execute()
-
-        self.assertTrue(fut1.done())
-        self.assertTrue(fut2.done())
-        self.assertTrue(fut3.done())
-
-        try:
-            res = yield from fut1
-            self.assertEqual(res, b'OK')
-        except asyncio.CancelledError:
-            pass
-        self.assertFalse(fut2.cancelled())
-        self.assertIsInstance(fut2.exception(), TypeError)
-
-        self.assertTrue(fut3.cancelled())
-
-    @no_cluster
-    @run_until_complete
-    def test_discard(self):
-        yield from self.redis.delete('foo')
-        tr = self.redis.multi_exec()
-        fut1 = tr.incrby('foo', 1.0)
-        fut2 = tr.connection.execute('MULTI')
-        fut3 = tr.connection.execute('incr', 'foo')
-
-        with self.assertRaises(ReplyError):
-            yield from tr.execute()
-        with self.assertRaises(TypeError):
-            yield from fut1
-        with self.assertRaises(ReplyError):
-            yield from fut2
-        # with self.assertRaises(ReplyError):
-        res = yield from fut3
-        self.assertEqual(res, 1)
-
-    @no_cluster
-    @run_until_complete
-    def test_exec_error(self):
-        tr = self.redis.multi_exec()
-        fut = tr.connection.execute('INCRBY', 'key', '1.0')
-        with self.assertRaises(MultiExecError):
-            yield from tr.execute()
-        with self.assertRaises(ReplyError):
-            yield from fut
-
-        yield from self.redis.set('foo', 'bar')
-        tr = self.redis.multi_exec()
-        fut = tr.incrbyfloat('foo', 1.1)
-        res = yield from tr.execute(return_exceptions=True)
-        self.assertIsInstance(res[0], ReplyError)
-        with self.assertRaises(ReplyError):
-            yield from fut
-
-    @no_cluster
-    @run_until_complete
-    def test_command_errors(self):
-        tr = self.redis.multi_exec()
-        fut = tr.incrby('key', 1.0)
-        with self.assertRaises(MultiExecError):
-            yield from tr.execute()
-        with self.assertRaises(TypeError):
-            yield from fut
-
-    @no_cluster
-    @run_until_complete
-    def test_several_command_errors(self):
-        tr = self.redis.multi_exec()
-        fut1 = tr.incrby('key', 1.0)
-        fut2 = tr.rename('bar', 'bar')
-        with self.assertRaises(MultiExecError):
-            yield from tr.execute()
-        with self.assertRaises(TypeError):
-            yield from fut1
-        with self.assertRaises(ValueError):
-            yield from fut2
-
-    @no_cluster
-    @run_until_complete
-    def test_error_in_connection(self):
-        yield from self.redis.set('foo', 1)
-        tr = self.redis.multi_exec()
-        fut1 = tr.mget('foo', None)
-        fut2 = tr.incr('foo')
-        with self.assertRaises(MultiExecError):
-            yield from tr.execute()
-        with self.assertRaises(TypeError):
-            yield from fut1
-        yield from fut2
-
-    @no_cluster
-    @run_until_complete
-    def test_watch_unwatch(self):
-        res = yield from self.redis.watch('key')
-        self.assertTrue(res)
-        res = yield from self.redis.watch('key', 'key')
-        self.assertTrue(res)
-
-        with self.assertRaises(TypeError):
-            yield from self.redis.watch(None)
-        with self.assertRaises(TypeError):
-            yield from self.redis.watch('key', None)
-        with self.assertRaises(TypeError):
-            yield from self.redis.watch('key', 'key', None)
-
-        res = yield from self.redis.unwatch()
-        self.assertTrue(res)
-
-    @no_cluster
-    @run_until_complete
-    def test_encoding(self):
-        res = yield from self.redis.set('key', 'value')
-        self.assertTrue(res)
-        res = yield from self.redis.hmset(
-            'hash-key', 'foo', 'val1', 'bar', 'val2')
-        self.assertTrue(res)
-
-        tr = self.redis.multi_exec()
-        fut1 = tr.get('key')
-        fut2 = tr.get('key', encoding='utf-8')
-        fut3 = tr.hgetall('hash-key', encoding='utf-8')
-        yield from tr.execute()
-        res = yield from fut1
-        self.assertEqual(res, b'value')
-        res = yield from fut2
-        self.assertEqual(res, 'value')
-        res = yield from fut3
-        self.assertEqual(res, {'foo': 'val1', 'bar': 'val2'})
-
-    @no_cluster
-    @run_until_complete
-    def test_global_encoding(self):
-        redis = yield from self.create_redis(
-            ('localhost', self.redis_port),
-            loop=self.loop, encoding='utf-8')
-        res = yield from redis.set('key', 'value')
-        self.assertTrue(res)
-        res = yield from redis.hmset(
-            'hash-key', 'foo', 'val1', 'bar', 'val2')
-        self.assertTrue(res)
-
-        tr = redis.multi_exec()
-        fut1 = tr.get('key')
-        fut2 = tr.get('key', encoding='utf-8')
-        fut3 = tr.hgetall('hash-key', encoding='utf-8')
-        yield from tr.execute()
-        res = yield from fut1
-        self.assertEqual(res, 'value')
-        res = yield from fut2
-        self.assertEqual(res, 'value')
-        res = yield from fut3
-        self.assertEqual(res, {'foo': 'val1', 'bar': 'val2'})
-=======
 from aioredis import ReplyError, MultiExecError, WatchVariableError
 from aioredis import ConnectionClosedError
 
@@ -490,5 +268,4 @@
     fut1 = tr.eval(slow_script)
     ret, = await tr.execute()
     assert ret is None
-    assert (await fut1) is None
->>>>>>> 89c33bae
+    assert (await fut1) is None